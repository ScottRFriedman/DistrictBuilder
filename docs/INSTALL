The Public Mapping Project
https://github.com/PublicMapping/

== Prerequisites ==

This software requires a few other pieces of free software to run.  Before 
you can run the public mapping web site, you'll need to install and 
configure:

Apache v 2.2
Geoserver v 2.0.2
<<<<<<< HEAD
Postgresql v 8.4 w/ PostGIS
Python v 2.6
Django v 1.3.0
=======
Postgresql v 9.1 w/ PostGIS
Python v 2.7
Django v 1.4
>>>>>>> 71496bf0

On a debian-based system with aptitude installed, you can install most of
the necessary software using the command:

> sudo aptitude install apache2 libapache2-mod-wsgi python-dev \
    python-django python-lxml python-gdal python-rpy2 python-scipy \
    python-psycopg2 python-setuptools postgresql-9.1-postgis \
    tomcat6 tomcat6-admin gettext

For python libraries that aren't in the ubuntu repositories, you can
use pip (a replacement for easy_install) to get secondary python libraries,
mostly used for background processes:

> sudo easy_install pip

== Additional Packages==

In order to allow recovery of passwords, a mail server is recommended. An
external mail service provider is recommended, as securing a local mailserver
against spam is a task best suited to a security expert. If required, the
application can use a locally running mailserver. 

It is often beneficial to keep your system up to date with security 
patches. Many standard Linux distributions provide a facility for automatic
updates, and is not covered in this README.

    NOTE: It is possible that automatic updates may break the DistrictBuilder
    software if a dependency changes, or if one of the underlying components
    are upgraded while the application is running. This may result in downtime
    or loss of data. Use automatic security updates at your own risk.

Running inst_extra.sh will install and configure mail, automatic security 
update support, and install tmpreaper (for cleaning generated files such
as reports and downloads) and cron jobs. 

== Installation ==

 1. Check out the public mapping projects to the /projects directory of 
    your linux installation.

    > sudo mkdir -p /projects/PublicMapping
    > cd /projects/PublicMapping

    You can download the PublicMapping source from the website or use git
    to grab the code
        
      
     a. If you do not have git installed use:

        > sudo apt-get install git

	You can grab the source code from github via the read-only
	link if you're not going to contribute code back.
	
	> git clone git://github.com/PublicMapping/DistrictBuilder.git
	> cd DistrictBuilder

	Install additional python library requirements.

        > sudo pip install -r requirements.txt

	You may want to switch to a stable tag rather than using the master 
	branch.  You can see all the availale tags with.

	> git tag -l

	This example switches to v2.0.
	
	> git checkout v2.0

     b. If you want to contribute to the project, you should fork the github
	repository and clone your fork.  You can offer pull requests with
	your improvements

     c. If you don't have git installed, download the project and 
        expand it into /projects/PublicMapping.  Change the name of the
	downloaded folder to DistrictBuilder to be consistent with the
	rest of this README
    
 2. Create a "local" directory - this is where your machine-specific settings,
    reports, and data will go:

    > sudo mkdir -p /projects/PublicMapping/local/reports
    > sudo chown www-data:www-data /projects/PublicMapping/local/reports

 3. Allow write access by the web user to the locale message files,
    if you are supporting more than one language. For each language,
    run:

    > sudo chown www-data:www-data /projects/PublicMapping/DistrictBuilder/django/publicmapping/locale/en/LC_MESSAGES/*o

    Substitute "en" above for the language code that you will support.

 4. At this point, make sure that you have postgres and postgis 
    installed.

    You may need to run the postgis install script if you don't have a 
    postgis template db. Check the postgis site for installation 
    instructions if you're not familiar with postgis:

       http://postgis.refractions.net/docs/ch02.html

    Note that the aptitude install above will not generate templates. To 
    generate templates:

    > sudo su postgres 
    > createdb template_postgis
    > createlang plpgsql template_postgis
    > psql -d template_postgis -f /usr/share/postgresql/8.4/contrib/postgis-1.5/postgis.sql
    > psql -d template_postgis -f /usr/share/postgresql/8.4/contrib/postgis-1.5/spatial_ref_sys.sql 
    > exit

 5. Once postgis is intalled, run the PublicMapping_db.sql script in 
    the sql directory:

    > sudo -u postgres psql -f /projects/PublicMapping/DistrictBuilder/sql/publicmapping_db.sql

    This will create a publicmapping db from the template_postgis 
    template, along with a publicmapping user role.  The publicmapping 
    user will be assigned all permissions and ownership on the db.

 6. Make sure your pg_hba file in your postgres configuration allows 
    password-based authentication on the local machine:

    http://developer.postgresql.org/pgdocs/postgres/auth-pg-hba-conf.html

    You will need a row that looks like this in your pg_hba file:
    
        local   all   all   md5

    Put that above the line that reads "local all all ident" so that 
    password authentication is allowed before user ident authentication
     
 7. Download the datafile to /projects/PublicMapping/DistrictBuilder/data, and unzip into
    the import directory: /projects/local/data/:

    > cd /projects/PublicMapping/DistrictBuilder/data
    > sudo wget --no-check-certificate -O VA_data.zip \
          https://s3.amazonaws.com/districtbuilderdata/VA_data.zip
    > sudo mkdir /projects/PublicMapping/local/data
    > cd /projects/PublicMapping/local/data
    > sudo unzip /projects/PublicMapping/data/VA_data.zip

    *Note* that if you are loading spatial data for a coverage other than
    the demonstration coverage over Virginia, you will need to ensure that the 
    spatial reference of the data is "Web Auxiliary Sphere" or "Popular 
    Visualisation CRS / Mercator". The definition for all GIS software 
    packages is available here:
        
    http://spatialreference.org/ref/epsg/3785/

 8. The code is distributed with a set of SLD files that create color, or
    choropleth maps of Virginia geography. These SLD files are specific to
    the data and configuration that are distributed with the sample AMI.
    If you are using a different dataset, or modify the configuration, edit
    the SLD files to reflect the population distributions for your area. 
    The SLD files can be found at:

    > /projects/PublicMapping/DistrictBuilder/sld

    In addition, if you change the namespace in the configuration file, you
    will need to rename the SLD files to match. This restriction is in place
    for the circumstances where one admin may want to run multiple instances
    of DistrictBuilder on the same server.  You can run the following 
    commands to rename the namespace of "pmp" to "xyz" on all the SLD 
    files:

    > cd /projects/PublicMapping/DistrictBuilder/sld
    > for f in "pmp:*sld"; do mv "$f" "xyz:${f:4}"; done

    For more information about editing SLDs, see the wiki page:

    https://github.com/PublicMapping/DistrictBuilder/wiki/Style-Layer-Descriptors

 9. Now we'll use the setup.py script to configure our application. Set the
    script to be executable:
    
    > cd /projects/PublicMapping/DistrictBuilder/django/publicmapping
    > sudo chmod u+x setup.py

10. Run the setup script with the appropriate parameters - the parts of 
    the app you want to set up, along with the path to an xsd and a 
    config.xml file.  
    
     a. To get a mostly-configured configuration, copy the distribution
        configuration to get started.

        > cd /projects/PublicMapping/DistrictBuilder/docs/
        > sudo cp config.dist.xml config.xml

        Adjust the database connection parameters and server information
        in the distribution configuration. Many of the other settings
        should be good enough to start with.

     b. To set up the application database, import the spatial
        data, configure geoserver, and create BARD data files (if
        necessary), run:

        > sudo ./setup.py ../../docs/config.xsd ../../docs/config.xml

     c. To configure portions of the application seperately, get more help 
        on the setup tool by typing:

        > ./setup.py --help

    For any of the following steps, you may also include -vX for verbose
    output during the setup process. This may be handy in identifying 
    problems during the setup process.

    If you run each setup step seperately, they must be performed in the
    following order (all steps are required to get a properly functioning 
    application):

    > -d  : Create the database schema. This must happen before any other 
            step of the setup process, and can be performed multiple times 
            if the configuration matches the database settings with no side
            effects.
    > -g0 : Import the first (0 based index) GeoLevel from the configuration
            file.
    > -gX : Import the Xth* (0 based index) GeoLevel from the configuration 
            file.
    > -nX : Renest the geometry and data values from the Xth* (0 based 
            index) GeoLevel.
    > -V  : Create database views for the spatial layers in Geoserver.
    > -G  : Configure a running Geoserver with the loaded spatial data. 
    > -b  : Compute and store a BARD basemap for BARD reports.
    > -t  : Create the template plans that are configured. This step may 
            happen any time after the nesting step.
    > -s  : Collect all the static files used by the web application into
            a location served by apache for performance.

    * The importing and nesting must occur in the order of smallest 
    geography to largest geography.

11. Django serves up SLD files to clients, and need this mime type added
    to the system's known mime types in order to serve the content
    properly.

    a. Open the file /etc/mime.types in your favorite editor.
    b. Find the line that starts with "application/xml"
    c. Add " sld" to the end of this line, after "xml xsl xsd"

12. Now that you have the app configured and your data imported, you can 
    run the app using Django's testing server
     
    > python ./manage.py runserver

13. You will see a notice that your server is running and you can access 
    your application at 127.0.0.1:8000  Enter that location into your 
    browser on the local machine and you should be able to use the 
    application.

== Apache Configuration ==

 1. Running the application from the django development server is good for
    setup, but for a production environment, you will want to configure
    Apache.  First, copy the apache file into the "sites-available" 
    Apache config directory (typically /etc/apache2/sites-available/)

    > cp /projects/PublicMapping/DistrictBuilder/django/publicmapping.apache \
        /etc/apache2/sites-available/publicmapping

 2. Enable the new publicmapping site in apache

    > a2ensite publicmapping

 3. If you are NOT running the public mapping project as the default
    web site in Apache, you will have to edit publicmapping.apache to
    reflect your configuration (e.g. VirtualHost directives).

 4. If you ARE running the public mapping project as the default web
    site in Apache, remove the default site configuration:

   > a2dissite default

 5. Make sure you have the following modules for apache enabled: proxy, 
    proxy_http, rewrite, wsgi and ssl
    
   > a2enmod proxy proxy_http rewrite wsgi ssl

 6. You may need to update /etc/apache2/mods-available/proxy.conf  
    If you see:

        Deny from All

    change it to

        Allow from All

 7. An update to the wsgi module requires a change to the publicmapping
    apache configuration file. If your version of wsgi is >= 3, ensure
    that line 121 is commented out, and line 130 is uncommented.

    If your version of wsgi is < 3, ensure that line 121 is uncommented, 
    and line 130 is commented out.

 8. This application requires SSL. You will need to generate your
    own publicmapping certficate and key and place them in the 
    /etc/ssl/certs directory with the names publicmapping.crt and 
    publicmapping.key.

    If you have trusted certificates created (or you prefer different 
    names), you can edit the location of the files in the publicmapping 
    apache file.

    Generating SSL certificates is beyond the scope of this README.  Check
    the Apache web site for more info:

    http://httpd.apache.org/docs/2.0/ssl/ssl_faq.html

 9. This application runs as the apache user, usually www-data.  Be sure 
    the file permissions allow for the www-data to read the project 
    directories.  Only the reports directory needs to be writable by 
    www-data.  No files are required to be readable by "all".

      sudo mkdir /projects/PublicMapping/local/reports
      sudo chgrp -R www-data /projects/PublicMapping/
      sudo chmod -R 750 /projects/PublicMapping/
      sudo chmod 770 /projects/PublicMapping/local/reports
   

== Geoserver configuration ==
  
 1. To install geoserver, first make sure Tomcat is installed and running
    properly; that means you can get to http://yourComputerName:8080/ and 
    see the "It works" page. You will also need to set up a tomcat user 
    that can manage and administer your site.  You can edit the 
    /var/lib/tomcat6/conf/tomcat-users.xml file to create this user.

 2. Download Geoserver in WAR (Web Archive) format from:
 
        http://geoserver.org/display/GEOS/GeoServer+2.0.2

 3. Unzip the downloaded zip file so you can access the geoserver.war file.

 4. Copy the .war file to the tomcat webapps dir.  It should be unpacked
    automatically and deployed at the default /geoserver context
    
    > sudo cp geoserver.war /var/lib/tomcat6/webapps/
    > sudo service tomcat6 restart
    
 5. Add the REST Extension to GeoServer.

     a. Change to the WEB-INF/lib directory inside of the GeoServer webapp,
        inside of tomcat. This folder may be:

        > cd /var/lib/tomcat6/webapps/geoserver/WEB-INF/lib

     b. Download the GeoServer REST Extension that matches your installed
        version of GeoServer. 

        > sudo wget http://downloads.sourceforge.net/project/geoserver/GeoServer%20Extensions/2.0.2/geoserver-2.0.2-restconfig-plugin.zip

     c. Extract this plugin in the current folder (lib):

        > sudo unzip geoserver-2.0.2-restconfig-plugin.zip
        > sudo chown tomcat6:tomcat6 restconfig*

     d. Restart tomcat to pick up the changes to the geoserver application:
     
        > sudo service tomcat6 restart

 6. Set the geowebcache directory to a non-default.  Otherwise your tiles 
    will be saved to /tmp and possibly disappear on reboot.  Add the 
    following snippet to your <web-app> configuration in geoserver's webapp
    configuration:
    
    > cd /var/lib/tomcat6/webapps/geoserver/WEB-INF
    > sudo nano web.xml    

      <!-- Change the geowebcache dir -->
      <context-param>
        <param-name>GEOWEBCACHE_CACHE_DIR</param-name>
        <param-value>/var/lib/tomcat6/webapps/geoserver/data/gwc</param-value>
      </context-param>

 7. Now that your GeoServer is configured, you should use the Services > 
    GWC link in the menu to seed some of your layers.  This will make the 
    base map layers appear faster.

== BARD / Reports Configuration ==
    DistrictBuilder can create reports using one of two backends.  If you'd
    like to use the ScoreFunctions written into DistrictBuilder, please see 
    the documentation on reporting configuration in the DistrictBuilder wiki.
    If you'd like to use reports created by BARD - a statistical package
    written in R - you'll need to follow the directions below to install BARD
    and its dependencies.

 1. In order to use the BARD Reporting features, you will need to 
    install BARD and R2HTML as the root user so that it's accessible to 
    the django process.  Installing the geos dev libraries is needed to
    install the rgeos package.
    
    > sudo aptitude install r-base-dev build-essential libgeos-dev 
    > sudo R CMD javareconf
    > sudo R
    >> install.packages('R2HTML', dependencies=TRUE)
    >> install.packages('stringr', dependencies=TRUE)
    >> install.packages('ineq', dependencies=TRUE)
    >> install.packages('rgeos', repos='http://R-Forge.R-project.org', dependencies=TRUE)
    >> install.packages('BARD', dependencies=TRUE)
    >> q('no')

    If you have trouble installing any of these packages, you may need to 
    hunt down and install a dependency or two, depending on your linux 
    distribution.  NB: R packages are installed from source so you'll need
    the build-essential package to install BARD.

 2. By default, reports are served from the following directory:

    /projects/PublicMapping/local/reports

 3. You can also install the "reporting" app onto another server so that 
    your web server is separated from your reporting server. If you decide
    to do so, you can set the BARD_SERVER variable in your BardConfig in 
    the xml file.  Use a fully qualified domain name, e.g. 
    http://reporting.server.com

 SECURITY NOTES:
    No server authentication is required to run or read a report.
    The only "protection" on viewing a created report is a simple hash in the URL.
    Because the reports are not protected by a password, consider any reports
    run on the app to be viewable to the public. It is possible for users to
    share these URLs with non-users of the system.

    When configuring the reporting server on a machine other than the
    DistrictBuilder server, be sure to allow the reports server to accept 
    requests only from the DistrictBuilder server.  This will prevent non-users
    from requesting report creation.

== Celery Configuration ==
    Some processes take too long to happen over a synchronous web 
    connection. The app uses a process queue called celery to make
    these actions happen in the background so the web application 
    stays performant.  After installing the celery components using
    easy_install as stated at the top of the README, there's a bit more
    configuration you need to do to get celeryd (the celery daemon) 
    running when your server starts.
    
 1. Download the celery init.d script from github, put it into your 
    init.d folder, and enable it for startup
     
    > sudo wget --no-check-certificate -O /etc/init.d/celeryd \
        https://raw.github.com/ask/celery/master/contrib/generic-init.d/celeryd
    > sudo chmod a+x /etc/init.d/celeryd 
    > sudo update-rc.d celeryd defaults
   
 2. Copy the celeryd default settings file to your /etc/default directory. It
    contains information such as the location of the log files and the user 
    account under which celery runs

    > sudo cp /projects/PublicMapping/DistrictBuilder/docs/celeryd /etc/default

 3. Create your log- and pid-file directories so that www-data can read and 
    write them.

    > sudo mkdir /var/log/celery /var/run/celery
    > sudo chown www-data:www-data /var/log/celery /var/run/celery/

 4. Celery should be ready to go, start it from the init script.

    > sudo service celeryd start

== Data Configuration ==
    Depending on your data, you may want to use the admin interface in 
    the application to edit the display names of your subjects and add
    reasonable "targets" so that the districts are properly displayed.
    
    You can also use the admin interface to determine which subjects
    will be displayed as viewable on the map.  If you make a subject
    visible on the map, be sure to set the target value so that styling
    can be applied to the district values.
    
    You can reach the admin interface by going to:
    
    https://<yourServerName>/admin
    

== E-mail ==
    If you'd like to allow users to retrieve forgotten passwords, make 
    sure you set the Mailer options. These settings can be found in the 
    config.xml file to reflect the server and authentication settings 
    for your mail server. 

== Documentation ==
    The class documentation is available on any instance at 
    https://<yourServerName>/docs/. Documentation is generated by epydoc.
    If you make any changes to the documentation or code, you can use the 
    epydoc.config file to regenerate the documentation in the docs/html 
    folder.

    The database schema image (schema.png) was generated using postgresql 
    autodoc and graphviz.
<|MERGE_RESOLUTION|>--- conflicted
+++ resolved
@@ -9,15 +9,9 @@
 
 Apache v 2.2
 Geoserver v 2.0.2
-<<<<<<< HEAD
-Postgresql v 8.4 w/ PostGIS
-Python v 2.6
-Django v 1.3.0
-=======
 Postgresql v 9.1 w/ PostGIS
 Python v 2.7
 Django v 1.4
->>>>>>> 71496bf0
 
 On a debian-based system with aptitude installed, you can install most of
 the necessary software using the command:
