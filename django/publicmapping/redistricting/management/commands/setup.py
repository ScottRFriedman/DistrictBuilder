--- conflicted
+++ resolved
@@ -231,12 +231,8 @@
                 all_ok = False
        
         if options.get("static"):
-<<<<<<< HEAD
             call_command('collectstatic', interactive=False, verbosity=options.get('verbosity'))
-=======
-            call_command('collectstatic', interactive=False, verbosity=verbose)
-            call_command('compress', interactive=False, verbosity=verbose, force=True)
->>>>>>> 688398dd
+            call_command('compress', interactive=False, verbosity=options.get('verbosity'), force=True)
 
         if options.get("bard_templates"):
             try:
@@ -253,517 +249,8 @@
         # means that  an error occurred - the opposite of the meaning of all_ok's bool
         sys.exit(not all_ok)
 
-<<<<<<< HEAD
     
     def import_geolevel(self, store, geolevel):
-=======
-    def create_superuser(self, config, verbose):
-        """
-        Create the django superuser, based on the config.
-        """
-        try:
-            admcfg = config.xpath('//Project/Admin')[0]
-            admin_attributes = {'first_name':'Admin','last_name':'User','is_staff':True,'is_active':True,'is_superuser':True}
-            admin_attributes['username'] = admcfg.get('user')[:30]
-            admin_attributes['email'] = admcfg.get('email')[:75]
-            admin, created, changed, message = consistency_check_and_update(User, unique_id_field='username', overwrite=self.force, **admin_attributes)
-
-            m = hashlib.sha1()
-            m.update(admcfg.get('password'))
-            admin.set_password(m.hexdigest())
-            admin.save()
-
-            if verbose > 1 or (verbose > 0 and changed and not self.force):
-                print message
-        except:
-            if verbose > 0:
-                print 'Error when creating superuser:\n%s' % traceback.format_exc()    
-            return False
-
-        return True
-
-    def purge_sessions(self, verbose):
-        """
-        Delete any sessions that existed in the database.
-
-        This is required to blank out any session information in the
-        application that may have been encrypted with an old secret key.
-        Secret keys are generated every time the setup.py script is run.
-        """
-        qset = Session.objects.all()
-
-        if verbose > 1:
-            print "Purging %d sessions from the database." % qset.count()
-
-        qset.delete()
-
-    def purge_geoserver(self, host, namespace, headers, verbose):
-        """
-        Remove any configured items in geoserver for the namespace.
-
-        This prevents conflicts in geowebcache when the datastore and
-        featuretype is reconfigured without discarding the old featuretype.
-        """
-        # get the workspace 
-        ws_cfg = self.read_config(host, '/geoserver/rest/workspaces/%s.json' % namespace, headers, 'Could not get workspace %s.' % namespace, verbose)
-        if ws_cfg is None:
-            if verbose > 1:
-                print "%s configuration could not be fetched." % namespace
-            return True
-
-        # get the data stores in the workspace
-        wsds_cfg = self.read_config(host, ws_cfg['workspace']['dataStores'], headers, 'Could not get data stores in workspace %s' % ws_cfg['workspace']['name'], verbose)
-        if wsds_cfg is None:
-            if verbose > 1:
-                print "Workspace '%s' datastore configuration could not be fetched." % namespace
-            return False
-
-        # get the data source configuration
-        ds_cfg = self.read_config(host, wsds_cfg['dataStores']['dataStore'][0]['href'], headers, "Could not get datastore configuration for '%s'" % wsds_cfg['dataStores']['dataStore'][0]['name'], verbose)
-        if ds_cfg is None:
-            if verbose > 1:
-                print "Datastore configuration could not be fetched."
-            return False
-
-        # get all the feature types in the data store
-        fts_cfg = self.read_config(host, ds_cfg['dataStore']['featureTypes'] + '?list=all', headers, "Could not get feature types in datastore '%s'" % wsds_cfg['dataStores']['dataStore'][0]['name'], verbose)
-        if fts_cfg is None:
-            if verbose > 1:
-                print "Data store '%s' feature type configuration could not be fetched." % wsds_cfg['dataStores']['dataStore'][0]['name']
-            return False
-
-        if not 'featureType' in fts_cfg['featureTypes']: 
-            fts_cfg['featureTypes'] = { 'featureType':[] }
-
-        for ft_cfg in fts_cfg['featureTypes']['featureType']:
-            # Delete the layer
-            if not self.rest_config('DELETE', host, '/geoserver/rest/layers/%s.json' % ft_cfg['name'], None, headers, 'Could not delete layer %s' % (ft_cfg['name'],), verbose):
-                if verbose > 1:
-                    print "Could not delete layer %s" % ft_cfg['name']
-                continue
-
-            # Delete the feature type
-            if not self.rest_config('DELETE', host, ft_cfg['href'], None, headers, 'Could not delete feature type %s' % (ft_cfg['name'],), verbose):
-                if verbose > 1:
-                    print "Could not delete feature type '%s'" % ft_cfg['name']
-            else:
-                if verbose > 1:
-                    print "Deleted feature type '%s'" % ft_cfg['name']
-
-        # now that the data store is empty, delete it
-        if not self.rest_config('DELETE', host, wsds_cfg['dataStores']['dataStore'][0]['href'], None, headers, 'Could not delete datastore %s' % wsds_cfg['dataStores']['dataStore'][0]['name'], verbose):
-            if verbose > 1:
-                print "Could not delete datastore %s" % wsds_cfg['dataStores']['dataStore'][0]['name']
-            return False
-
-        # now that the workspace is empty, delete it
-        if not self.rest_config('DELETE', host, '/geoserver/rest/workspaces/%s.json' % namespace, None, headers, 'Could not delete workspace %s' % namespace, verbose):
-            if verbose > 1:
-                print "Could not delete workspace %s" % namespace
-            return False
-
-        # Get a list of styles
-        sts_cfg = self.read_config(host, '/geoserver/rest/styles.json', headers, "Could not get styles.", verbose)
-        if not sts_cfg is None:
-            includes = ['^%s:.*' % namespace]
-            for st_cfg in sts_cfg['styles']['style']:
-                skip = False
-                for inc in includes:
-                    skip = skip or re.compile(inc).match(st_cfg['name']) is None
-                if skip:
-                    # This style doesn't match any style starting with the prefix.
-                    continue
-
-                # Delete the style
-                if not self.rest_config('DELETE', host, st_cfg['href'], None, headers, 'Could not delete style %s' % st_cfg['name'], verbose):
-                    if verbose > 1:
-                        print "Could not delete style %s" % st_cfg['name']
-                else:
-                    if verbose > 1:
-                        print "Deleted style %s" % st_cfg['name']
-
-        return True
-            
-    def configure_geoserver(self, config, srid, verbose):
-        """
-        Create the workspace and layers in geoserver, based on the
-        imported data.
-        """
-
-        # Get the workspace information
-        mapconfig = config.xpath('//MapServer')[0]
-
-        host = mapconfig.get('hostname')
-        if host == '':
-            host = 'localhost'
-        namespace = mapconfig.get('ns')
-        namespacehref = mapconfig.get('nshref')
-
-        user_pass = '%s:%s' % (mapconfig.get('adminuser'), mapconfig.get('adminpass'))
-        auth = 'Basic %s' % string.strip(base64.encodestring(user_pass))
-        headers = {'Authorization': auth, 
-            'Content-Type': 'application/json', 
-            'Accepts':'application/json'}
-
-        def create_geoserver_object_if_necessary(url, name, dictionary, type_name=None, update=False):
-            """ 
-            This method will check geoserver for the existence of an object.
-            It will create the object if it doesn't exist and let the user
-            know the outcome via the print() statement
-            """
-            verbose_name = '%s:%s' % ('Geoserver object' if type_name is None else type_name, name)
-            if self.rest_check(host,'%s/%s.json' % (url, name), headers):
-                if verbose > 1:
-                    print "%s already exists" % verbose_name
-                if update:
-                    if not self.rest_config( 'PUT', host, url, json.dumps(dictionary), headers, 'Could not create %s' % (verbose_name,), verbose):
-                        if verbose > 0:
-                            print "%s couldn't be updated." % verbose_name
-                        return False
-                    
-            else:
-                if not self.rest_config( 'POST', host, url, json.dumps(dictionary), headers, 'Could not create %s' % (verbose_name,), verbose):
-                    return False
-
-                if verbose > 1:
-                    print 'Created %s' % verbose_name
-
-        # Purge all of geoserver configs -- any collisions of names or
-        # anything will foobar geowebcache, leading to no choropleth
-        # layers.
-        if not self.purge_geoserver(host, namespace, headers, verbose):
-            if verbose > 0:
-                print "Geoserver configuration could not be cleaned, quitting."
-            return False
-
-        if verbose > 0:
-            print "Geoserver configuration cleaned."
-
-        # Create our namespace
-        namespace_url = '/geoserver/rest/namespaces'
-        namespace_obj = { 'namespace': { 'prefix': namespace, 'uri': namespacehref } }
-        create_geoserver_object_if_necessary(namespace_url, namespace, namespace_obj, 'Namespace')
-
-        # Create our DataStore
-        dbconfig = config.xpath('//Database')[0]
-
-        data_store_url = '/geoserver/rest/workspaces/%s/datastores' % namespace
-        data_store_name = 'PostGIS'
-
-        dbconn_obj = {
-            'host': dbconfig.get('host',host),
-            'port': 5432,
-            'database': dbconfig.get('name'),
-            'user': dbconfig.get('user'),
-            'passwd': dbconfig.get('password'),
-            'dbtype': 'postgis',
-            'namespace': namespace,
-            'schema': dbconfig.get('user')
-        }
-        data_store_obj = {'dataStore': {
-             'name': data_store_name,
-             'connectionParameters': dbconn_obj
-        } }
-
-        create_geoserver_object_if_necessary(data_store_url, data_store_name, data_store_obj, 'Data Store')
-
-        # Create the identify, simple, and demographic layers
-        def get_feature_type_obj (name, title=None):
-            feature_type_obj = { 'featureType': {
-                'name': name,
-                'title': name if title is None else title,
-
-                # Set the bounding box to the maximum spherical mercator extent
-                # in order to avoid all issues with geowebcache tile offsets
-                'nativeBoundingBox': {
-                    'minx': '%0.1f' % -20037508.342789244,
-                    'miny': '%0.1f' % -20037508.342789244,
-                    'maxx': '%0.1f' % 20037508.342789244,
-                    'maxy': '%0.1f' % 20037508.342789244
-                },
-                'maxFeatures': settings.FEATURE_LIMIT + 1
-            } }
-            return feature_type_obj
-
-        # Make a list of layers
-        feature_type_names = ['identify_geounit']
-        for geolevel in Geolevel.objects.all():
-            if geolevel.legislativelevel_set.all().count() == 0:
-                # Skip 'abstract' geolevels if regions are configured
-                continue
-
-            feature_type_names.append('simple_%s' % geolevel.name)
-            feature_type_names.append('simple_district_%s' % geolevel.name)
-
-            for subject in Subject.objects.all().order_by('sort_key'):
-                feature_type_names.append('demo_%s_%s' % (geolevel.name, subject.name))
-
-        # Check for each layer in the list.  If it doesn't exist, make it
-        feature_type_url = '/geoserver/rest/workspaces/%s/datastores/%s/featuretypes' % (namespace, data_store_name)
-        for feature_type_name in feature_type_names:
-            feature_type_obj = get_feature_type_obj(feature_type_name)
-            create_geoserver_object_if_necessary(feature_type_url, feature_type_name, feature_type_obj, 'Feature Type')
-
-        # Create the styles for the demographic layers
-        styledir = mapconfig.get('styles')
-        style_url = '/geoserver/rest/styles'
-
-        sld_headers = {
-            'Authorization': auth,
-            'Content-Type': 'application/vnd.ogc.sld+xml',
-            'Accepts':'application/xml'
-        }
-
-        # This helper method is used for each layer
-        def publish_and_assign_style(subject_name, geolevel_name, style_name, style_type):
-            """
-            A method to assist in publishing styles to geoserver 
-            and configuring the layers to have a default style
-            """
-
-            if not style_type:
-                style_type = subject_name
-
-            if not style_name:
-                layer_name = '%s:demo_%s_%s' % (namespace,geolevel_name, subject_name)
-                style_name = layer_name
-            else:
-                layer_name = style_name
-
-            style_obj = { 'style': {
-                'name': layer_name,
-                'filename': '%s.sld' % layer_name
-            } }
-
-            # Get the SLD file
-            sld = self.get_style_contents( namespace, styledir, geolevel_name, style_type, verbose )
-
-            if sld is None:
-                if verbose > 1:
-                    print 'No style file found for %s' % layer_name
-                style_name = 'polygon'
-            else:
-                # Create the style object on the geoserver
-                create_geoserver_object_if_necessary(style_url, 
-                    style_name, style_obj, 'Map Style')
-
-                # Update the style with the sld file contents
-
-                if self.rest_config( 'PUT', \
-                    host, \
-                    '/geoserver/rest/styles/%s' % style_name, \
-                    sld, \
-                    sld_headers, \
-                    "Could not upload style file '%s.sld'" % style_name, \
-                    verbose):
-                    if verbose > 1:
-                        print "Uploaded '%s.sld' file." % style_name
-
-            # Apply the uploaded style to the demographic layers
-            layer = { 'layer' : {
-                'defaultStyle': {
-                    'name': style_name
-                },
-                'enabled': True
-            } }
-
-            
-            if not self.rest_config( 'PUT', \
-                host, \
-                '/geoserver/rest/layers/%s' % layer_name, \
-                json.dumps(layer), \
-                headers, \
-                "Could not assign style to layer '%s'." % layer_name, \
-                verbose):
-                    return False
-
-            if verbose > 1:
-                print "Assigned style '%s' to layer '%s'." % (style_name, layer_name )
-
-        publish_and_assign_style('simple_district', None, '%s:simple_district' % namespace, None)
-            
-
-        # Create the style for the demographic layer
-
-        for geolevel in Geolevel.objects.all():
-            if geolevel.legislativelevel_set.all().count() == 0:
-                # Skip 'abstract' geolevels if regions are configured
-                continue
-
-            is_first_subject = True
-
-            for subject in Subject.objects.all().order_by('sort_key'):
-
-                publish_and_assign_style(subject.name, geolevel.name, None, None)
-
-                if is_first_subject:
-                    is_first_subject = False
-
-                    # Create NONE demographic layer, based on first subject
-                    feature_type_obj = get_feature_type_obj('demo_%s' % geolevel.name)
-                    feature_type_obj['featureType']['nativeName'] = 'demo_%s_%s' % (geolevel.name, subject.name)
-                    create_geoserver_object_if_necessary(feature_type_url, 'demo_%s' % geolevel.name, feature_type_obj, 'Feature Type')
-                    publish_and_assign_style(subject.name, geolevel.name, '%s:demo_%s' % (namespace, geolevel.name,), 'none')
-
-                    # Create boundary layer, based on geographic boundaries
-                    feature_name = '%s_boundaries' % geolevel.name
-                    feature_type_obj = get_feature_type_obj(feature_name)
-                    feature_type_obj['featureType']['nativeName'] = 'demo_%s_%s' % (geolevel.name, subject.name)
-                    create_geoserver_object_if_necessary(feature_type_url, feature_name, feature_type_obj, 'Feature Type')
-                    publish_and_assign_style(subject.name, geolevel.name, '%s:%s_boundaries' % (namespace,geolevel.name,), 'boundaries')
-
-        if verbose > 0:
-            print "Geoserver configuration complete."
-
-        # finished configure_geoserver
-        return True
-
-    def get_style_contents(self, namespace, styledir, geolevel, subject, verbose):
-        if not geolevel:
-            path = '%s/%s:%s.sld' % (styledir, namespace, subject)
-        else:
-            path = '%s/%s:%s_%s.sld' % (styledir, namespace, geolevel, subject) 
-        try:
-            stylefile = open(path)
-            sld = stylefile.read()
-            stylefile.close()
-
-            return sld
-        except:
-            if verbose > 1:
-                print """
-WARNING:
-
-        The style file:
-        
-        %s
-        
-        could not be loaded. Please confirm that the
-        style files are named according to the "geolevel_subject.sld"
-        convention, and try again.
-""" % path
-            return None
-
-    def rest_check(self, host, url, headers):
-        try:
-            conn = httplib.HTTPConnection(host, 8080)
-            conn.request('GET', url, None, headers)
-            rsp = conn.getresponse()
-            rsp.read() # and discard
-            conn.close()
-            return rsp.status == 200
-        except:
-            return False
-
-    def rest_config(self, method, host, url, data, headers, msg, verbose):
-        try:
-            conn = httplib.HTTPConnection(host, 8080)
-            conn.request(method, url, data, headers)
-            rsp = conn.getresponse()
-            rsp.read() # and discard
-            conn.close()
-            if rsp.status != 201 and rsp.status != 200:
-                if verbose > 0:
-                    print """
-ERROR:
-
-        Could not configure geoserver: 
-
-        %s 
-
-        Please check the configuration settings, and try again.
-""" % msg
-                if verbose > 1:
-                    print "        HTTP Status: %d" % rsp.status
-                return False
-        except Exception, ex:
-            if verbose > 0:
-                print """
-ERROR:
-
-        Exception thrown while configuring geoserver.
-"""
-            return False
-
-        return True
-
-    def read_config(self, host, url, headers, msg, verbose):
-        try:
-            conn = httplib.HTTPConnection(host, 8080)
-            conn.request('GET', url, None, headers)
-            rsp = conn.getresponse()
-            response = rsp.read() # and discard
-            conn.close()
-            if rsp.status != 201 and rsp.status != 200:
-                if verbose > 0:
-                    print """
-ERROR:
-
-        Could not fetch geoserver configuration:
-
-        %s
-
-        Please chece the configuration settings, and try again.
-""" % msg
-                return None
-
-            return json.loads(response)
-        except Exception, ex:
-            if verbose > 0:
-                print """
-ERROR:
-
-        Exception thrown while fetching geoserver configuration.
-"""
-            if verbose > 1:
-                print traceback.format_exc()
-            return None
-
-    @transaction.commit_on_success
-    def create_views(self, verbose):
-        """
-        Create specialized views for GIS and mapping layers.
-
-        This creates views in the database that are used to map the features
-        at different geographic levels, and for different choropleth map
-        visualizations. All parameters for creating the views are saved
-        in the database at this point.
-        """
-        cursor = connection.cursor()
-        
-        sql = "CREATE OR REPLACE VIEW identify_geounit AS SELECT rg.id, rg.name, rgg.geolevel_id, rg.geom, rc.number, rc.percentage, rc.subject_id FROM redistricting_geounit rg JOIN redistricting_geounit_geolevel rgg ON rg.id = rgg.geounit_id JOIN redistricting_characteristic rc ON rg.id = rc.geounit_id;"
-        cursor.execute(sql)
-        if verbose > 1:
-            print 'Created identify_geounit view ...'
-
-        for geolevel in Geolevel.objects.all():
-            if geolevel.legislativelevel_set.all().count() == 0:
-                # Skip 'abstract' geolevels if regions are configured
-                continue
-
-            lbset = ','.join(map( lambda x:str(x.legislative_body_id), geolevel.legislativelevel_set.all()))
-            sql = "CREATE OR REPLACE VIEW simple_district_%s AS SELECT rd.id, rd.district_id, rd.plan_id, st_geometryn(rd.simple, %d) AS geom, rp.legislative_body_id FROM publicmapping.redistricting_district as rd JOIN publicmapping.redistricting_plan as rp ON rd.plan_id = rp.id WHERE rp.legislative_body_id IN (%s);" % (geolevel.name, geolevel.id, lbset)
-
-            cursor.execute(sql)
-            if verbose > 1:
-                print 'Created simple_district_%s view ...' % geolevel.name
-
-            sql = "CREATE OR REPLACE VIEW simple_%s AS SELECT rg.id, rg.name, rgg.geolevel_id, rg.simple as geom FROM redistricting_geounit rg JOIN redistricting_geounit_geolevel rgg ON rg.id = rgg.geounit_id WHERE rgg.geolevel_id = %%(geolevel_id)s;" % geolevel.name
-            cursor.execute(sql, {'geolevel_id':geolevel.id})
-            if verbose > 1:
-                print 'Created simple_%s view ...' % geolevel.name
-            
-            for subject in Subject.objects.all():
-                sql = "CREATE OR REPLACE VIEW demo_%s_%s AS SELECT rg.id, rg.name, rgg.geolevel_id, rg.geom, rc.number, rc.percentage FROM redistricting_geounit rg JOIN redistricting_geounit_geolevel rgg ON rg.id = rgg.geounit_id JOIN redistricting_characteristic rc ON rg.id = rc.geounit_id WHERE rc.subject_id = %%(subject_id)s AND rgg.geolevel_id = %%(geolevel_id)s;" % (geolevel.name, subject.name,)
-                cursor.execute(sql, {'subject_id':subject.id, 'geolevel_id':geolevel.id})
-                if verbose > 1:
-                    print 'Created demo_%s_%s view ...' % \
-                        (geolevel.name, subject.name)
-
-        return True
-
-    def import_geolevel(self, config, geolevel, verbose):
->>>>>>> 688398dd
         """
         Import the geography at a geolevel.
 
@@ -821,39 +308,7 @@
 
         success = success * config.import_legislative_bodies(force)
 
-<<<<<<< HEAD
         success = success * config.import_subjects(force)
-=======
-    Subject "%s" was not found.
-    
-    Please verify the settings in the configuration file and try again.
-""" % denominator_name
-                    raise
-
-            numerator.percentage_denominator = denominator
-            numerator.save()
-
-            if verbose > 1:
-                print 'Set denominator on "%s" to "%s"' % (numerator.name, denominator_name)
-
-
-        # Import geolevels third
-        # Note that geolevels may be added in any order, but the geounits
-        # themselves need to be imported top-down (smallest area to biggest)
-        geolevels = config.xpath('/DistrictBuilder/GeoLevels/GeoLevel')
-        for geolevel in geolevels:
-            attributes = {}
-            attributes['name'] = geolevel.get('name').lower()[:50]
-            attributes['label'] = geolevel.get('label')[:20]
-            attributes['min_zoom'] = geolevel.get('min_zoom')
-            attributes['sort_key'] = geolevel.get('sort_key')
-            attributes['tolerance'] = geolevel.get('tolerance')
-            
-            glvl, created, changed, message = consistency_check_and_update(Geolevel, overwrite=self.force, **attributes)
-    
-            if verbose > 1 or (changed and not self.force):
-                print message
->>>>>>> 688398dd
 
         success = success * config.import_geolevels(force)
 
@@ -1084,62 +539,7 @@
                 logging.debug(traceback.format_exc())
 
 
-<<<<<<< HEAD
     def create_filter_functions(self, store):
-=======
-    def get_largest_geolevel(self, config, verbose):
-        """
-        Given a Region node, return the string representing the 
-        config id of the "largest" geolevel in the region
-        """
-        def get_youngest_child(node):
-            if len(node) == 0:
-                return node
-            else :
-                return get_youngest_child(node[0])
-
-        geolevels = config.xpath('GeoLevels')
-        if len(geolevels) > 0:
-            return get_youngest_child(geolevels[0]).get('ref')
-
-    def import_regional_geolevels(self, config, regions_node, verbose):
-        """
-        Given a Regions node, return a list of geolevels represented.
-        If the geolevels don't yet exist, create them and save them to
-        the database
-        """
-        regions = regions_node.xpath('//Region')
-        for region in regions:
-            regional_geolevels = region.xpath('GeoLevels//GeoLevel')
-
-            # Get the zoom level of the largest geolevel (last one in the regional_geolevels list)
-            zero_geolevel_config = config.xpath('/DistrictBuilder/GeoLevels/GeoLevel[@id="%s"]' %
-                regional_geolevels[len(regional_geolevels)-1].get('ref'))
-            # store this zoom level, and use it as an offset for the geolevels in this region
-            zero_zoom = int(zero_geolevel_config[0].get('min_zoom'))
-
-            for geolevel in regional_geolevels:
-                geolevel_config = config.xpath('/DistrictBuilder/GeoLevels/GeoLevel[@id="%s"]' % geolevel.get('ref'))
-                if len(geolevel_config) > 0:
-                    name = geolevel_config[0].get('name')
-                try:
-                    geolevel = Geolevel.objects.get(name=name)
-                except:
-                    if verbose > 1:
-                        print "Base geolevel %s for %s not found in the database.  Import base geolevels before regional geolevels" % (name, region.get('name'))
-                    return
-
-                attributes = {}
-                attributes['name'] = '%s_%s' % (region.get('name'), name)
-                attributes['label'] = geolevel.label
-                attributes['min_zoom'] = geolevel.min_zoom - zero_zoom
-                attributes['tolerance'] = geolevel.tolerance
-                obj, created, changed, message = consistency_check_and_update(Geolevel, overwrite=self.force, **attributes)
-                if verbose > 1 or (changed and not self.force):
-                    print message
-
-    def create_filter_functions(self, config, verbose):
->>>>>>> 688398dd
         """
         Given a Regions node, create a dictionary of functions that can
         be used to filter a feature from a shapefile into the correct
