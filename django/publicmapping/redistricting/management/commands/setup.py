"""
Set up District Builder.

This management command will examine the main configuration file for 
correctness, import geographic levels, create spatial views, create 
geoserver layers, and construct a default plan.

This file is part of The Public Mapping Project
https://github.com/PublicMapping/

License:
    Copyright 2010 Micah Altman, Michael McDonald

    Licensed under the Apache License, Version 2.0 (the "License");
    you may not use this file except in compliance with the License.
    You may obtain a copy of the License at

        http://www.apache.org/licenses/LICENSE-2.0

    Unless required by applicable law or agreed to in writing, software
    distributed under the License is distributed on an "AS IS" BASIS,
    WITHOUT WARRANTIES OR CONDITIONS OF ANY KIND, either express or implied.
    See the License for the specific language governing permissions and
    limitations under the License.

Author: 
    Andrew Jennings, David Zwarg, Kenny Shepard
"""

from decimal import Decimal
from django.contrib.gis.gdal import *
from django.contrib.gis.geos import *
from django.contrib.gis.db.models import Sum, Union
from django.contrib.auth.models import User
from django.core.management import call_command
from django.core.management.base import BaseCommand
from django.conf import settings
from django.utils import simplejson as json
from django.utils import translation
from optparse import make_option
from os.path import exists
from lxml.etree import parse, XSLT
from xml.dom import minidom
from rpy2.robjects import r
import redistricting
from redistricting.models import *
from redistricting.tasks import *
from redistricting.config import *
import traceback, logging

class Command(BaseCommand):
    """
    Set up District Builder.
    """
    args = '<config>'
    help = 'Sets up District Builder based on the main XML configuration.'
    option_list = BaseCommand.option_list + (
        make_option('-c', '--config', dest="config",
            help="Use configuration file CONFIG", metavar="CONFIG"),
        make_option('-d', '--database', dest="database",
            help="Generate the base data objects.", default=False,
            action='store_true'),
        make_option('-f', '--force', dest="force",
            help="Force changes if config differs from database", default=False,
            action='store_true'),
        make_option('-g', '--geolevel', dest="geolevels",
            action="append", help="Geolevels to import",
            type='int'),
        make_option('-n', '--nesting', dest="nesting",
            action='append', help="Enforce nested geometries.",
            type='int'),
        make_option('-V', '--views', dest="views", default=False,
            action="store_true", help="Create database views."),
        make_option('-G', '--geoserver', dest="geoserver",
            action="store_true", help="Create spatial layers in Geoserver.",
            default=False),
        make_option('-t', '--templates', dest="templates",
            action="store_true", help="Create system templates based on district index files.", default=False),
        make_option('-b', '--bard', dest="bard",
            action='store_true', help="Create a BARD map based on the imported spatial data.", default=False),
        make_option('-s', '--static', dest="static",
            action='store_true', help="Collect and compress the static javascript and css files.", default=False),
        make_option('-l', '--languages', dest="languages",
            action='store_true', help="Create and compile a message file for each language defined.", default=False),
        make_option('-B', '--bardtemplates', dest="bard_templates",
            action='store_true', help="Create the BARD reporting templates.", default=False),
    )


    force = False

    def setup_logging(self, verbosity):
        """
        Setup the logging facility.
        """
        level = logging.WARNING
        if verbosity > 1:
            level = logging.DEBUG
        elif verbosity > 0:
            level = logging.INFO

        logging.basicConfig(level=level, format='%(message)s')
        logging._srcfile = None
        logging.logThreads = 0
        logging.logProcesses = 0

    def handle(self, *args, **options):
        """
        Perform the command. 
        """
        self.setup_logging(int(options.get('verbosity')))

        translation.activate('en')

        if options.get('config') is None:
            logging.warning("""
ERROR:

    This management command requires the -c or --config option. This option
    specifies the main configuration file.
""")
            sys.exit(1)


        try:
            store = redistricting.StoredConfig( options.get('config') )
        except Exception, ex:
            logging.info("""
ERROR:

The configuration file specified could not be parsed. Please check the
contents of the file and try again.
""")
            # Indicate that an error has occurred
            sys.exit(1)

        if not store.validate():
            logging.info("""
ERROR:

The configuration file was not valid. Please check the contents of the
file and try again.
""")
            # Indicate that an error has occurred
            sys.exit(1)

        # Create an importer for use in importing the config objects
        config = ConfigImporter(store)

        # When the setup script is run, it re-computes the secret key
        # used to secure session data. Blow away any old sessions that
        # were in the DB.
        success = Utils.purge_sessions()

        if not success:
            sys.exit(1)

        force = options.get('force')

        # When configuring, we want to keep track of any failures so we can
        # return the correct exit code.  Since False evaluates to a 0, we can
        # multiply values by all_ok so that a single False value means all_ok
        # will remain false
        all_ok = True

        success = config.import_superuser(force)

        all_ok = success
        try:
            all_ok = all_ok * self.import_prereq(config, force)
        except:
            all_ok = False
            logging.info('Error importing configuration.')
            logging.info(traceback.format_exc())

        # Create the utilities for spatial operations (renesting and geoserver)
        geoutil = SpatialUtils(store)

        try:
            optlevels = options.get("geolevels")
            nestlevels = options.get("nesting")

            if (not optlevels is None) or (not nestlevels is None):
                # Begin the import process
                geolevels = store.filter_geolevels()

                for i,geolevel in enumerate(geolevels):
                    if not optlevels is None:
                        importme = len(optlevels) == 0
                        importme = importme or (i in optlevels)
                        if importme:
                            self.import_geolevel(store, geolevel)

                    if not nestlevels is None:
                        nestme = len(nestlevels) == 0
                        nestme = nestme or (i in nestlevels)
                        if nestme:
                            geoutil.renest_geolevel(geolevel)
        except:
            all_ok = False
            logging.info('ERROR importing geolevels.')
            logging.debug(traceback.format_exc())
         

        # Do this once after processing the geolevels
        config.import_contiguity_overrides()

        # Save any changes to the config locale files
        config.save()

        if options.get("views"):
            # Create views based on the subjects and geolevels
            try:
                SpatialUtils.configure_views()
            except:
                logging.info(traceback.format_exc())
                all_ok = False

        if options.get("geoserver"):
            try:
                all_ok = all_ok * geoutil.purge_geoserver()
                if all_ok:
                    logging.info("Geoserver configuration cleaned.")
                    all_ok = all_ok * geoutil.configure_geoserver()
                else:
                    logging.info("Geoserver configuration could not be cleaned.")
            except:
                logging.info('ERROR configuring geoserver.')
                logging.info(traceback.format_exc())
                all_ok = False

        if options.get("templates"):
            try:
                self.create_template(store.data)
            except:
                logging.info('ERROR creating templates.')
                logging.debug(traceback.format_exc())
                all_ok = False
       
        if options.get("static"):
            call_command('collectstatic', interactive=False, verbosity=options.get('verbosity'))
            call_command('compress', interactive=False, verbosity=options.get('verbosity'), force=True)

        if options.get("languages"):
            call_command('makelanguagefiles', interactive=False, verbosity=options.get('verbosity'))

        if options.get("bard_templates"):
            try:
                self.create_report_templates(store.data)
            except:
                logging.info('ERROR creating BARD template files.')
                logging.debug(traceback.format_exc())
                all_ok = False
    
        if options.get("bard"):
            all_ok = all_ok * self.build_bardmap(store.data)

        # For our return value, a 0 (False) means OK, any nonzero (i.e., True or 1)
        # means that  an error occurred - the opposite of the meaning of all_ok's bool
        sys.exit(not all_ok)

    
    def import_geolevel(self, store, geolevel):
        """
        Import the geography at a geolevel.

        Parameters:
            config - The configuration dict of the geolevel
            geolevel - The geolevel node in the configuration
        """

        shapeconfig = geolevel.xpath('Shapefile')
        attrconfig = None
        if len(shapeconfig) == 0:
            shapeconfig = geolevel.xpath('Files/Geography')
            attrconfig = geolevel.xpath('Files/Attributes')

        if len(shapeconfig) == 0:
            log.info("""
ERROR:

    The geographic level setup routine needs either a Shapefile or a
    set of Files/Geography elements in the configuration in order to
    import geographic levels.""")
            return

        region_filters = self.create_filter_functions(store)

        gconfig = {
            'shapefiles': shapeconfig,
            'attributes': attrconfig,
            'geolevel': geolevel.get('name')[:50],
            'subject_fields': [],
            'tolerance': geolevel.get('tolerance'),
            'region_filters': region_filters
        }

        sconfigs = store.filter_subjects()
        for sconfig in sconfigs:
            if 'aliasfor' in sconfig.attrib:
                salconfig = store.get_subject(sconfig.get('aliasfor'))
                sconfig.append(salconfig)
            gconfig['subject_fields'].append( sconfig )

<<<<<<< HEAD
        self.import_shape(gconfig, verbose)


    def renest_geolevel(self, glconf, verbose):
        """
        Perform a re-nesting of the geography in the geographic levels.

        Renesting the geometry works with Census Geography only that
        has treecodes.

        Parameters:
            geolevel - The configuration geolevel
            verbose - A flag indicating verbose output messages.
        """
        geolevel = Geolevel.objects.get(name=glconf.get('name').lower()[:50])
        llevels = self.config.xpath('/DistrictBuilder/Regions/Region/GeoLevels//GeoLevel[@ref="%s"]' % glconf.get('id'))
        parent = None
        for llevel in llevels:
            parent = llevel.getparent()
            while parent.getparent().tag != 'GeoLevels':
                parent = parent.getparent()
        parent_geolevel = glconf.xpath('/DistrictBuilder/GeoLevels/GeoLevel[@id="%s"]' % parent.get('ref'))
        if len(parent_geolevel) == 1:
            parent = Geolevel.objects.get(name=parent_geolevel[0].get('name').lower()[:50])


        if parent:
            progress = 0
            if verbose > 0:
                print "Recomputing geometric and numerical aggregates..." 
                sys.stdout.write('0% .. ')
                sys.stdout.flush()

            geomods = 0
            nummods = 0

            unitqset = Geounit.objects.filter(geolevel=geolevel)
            for i,geounit in enumerate(unitqset):
                if (float(i) / unitqset.count()) > (progress + 0.1):
                    progress += 0.1
                    if verbose > 0:
                        sys.stdout.write('%2.0f%% .. ' % (progress * 100))
                        sys.stdout.flush()
                
                geo,num = self.aggregate_unit(geounit, geolevel, parent, verbose)

                geomods += geo
                nummods += num


            if verbose > 0:
                sys.stdout.write('100%\n')

            if verbose > 1:
                print "Geounits modified: (geometry: %d, data values: %d)" % (geomods, nummods)

        return True


    def aggregate_unit(self, geounit, geolevel, parent, verbose):
        geo = 0
        num = 0

        parentunits = Geounit.objects.filter(
            tree_code__startswith=geounit.tree_code, 
            geolevel__in=[parent])
        
        parentunits.update(child=geounit)
        newgeo = parentunits.unionagg()

        if newgeo is None:
            return (geo, num,)

        difference = newgeo.difference(geounit.geom).area
        if difference != 0:
            # if there is any difference in the area, then assume that 
            # this aggregate is an inaccurate aggregate of it's parents

            # aggregate geometry

            newsimple = newgeo.simplify(preserve_topology=True,tolerance=geolevel.tolerance)

            geounit.geom = enforce_multi(newgeo)
            geounit.simple = enforce_multi(newsimple)
            geounit.save()

            geo += 1

        # aggregate data values
        for subject in Subject.objects.all():
            qset = Characteristic.objects.filter(geounit__in=parentunits, subject=subject)
            aggdata = qset.aggregate(Sum('number'))['number__sum']
            percentage = '0000.00000000'
            if aggdata and subject.percentage_denominator:
                dset = Characteristic.objects.filter(geounit__in=parentunits, subject=subject.percentage_denominator)
                denominator_data = dset.aggregate(Sum('number'))['number__sum']
                if denominator_data > 0:
                    percentage = aggdata / denominator_data

            if aggdata is None:
                aggdata = "0.0"

            mychar = Characteristic.objects.filter(geounit=geounit, subject=subject)
            if mychar.count() < 1:
                mychar = Characteristic(geounit=geounit, subject=subject, number=aggdata, percentage=percentage)
                mychar.save()
                num += 1
            else:
                mychar = mychar[0]

                if aggdata != mychar.number or percentage != mychar.percentage:
                    mychar.number = aggdata
                    mychar.percentage = percentage
                    mychar.save()

                    num += 1

        return (geo, num,)

    @transaction.commit_on_success    
    def import_contiguity_overrides(self, config, verbose):
        """
        Import any ContiguityOverrides. This is optional.
        """

        # Remove previous contiguity overrides
        ContiguityOverride.objects.all().delete()
            
        if (len(config.xpath('//ContiguityOverrides')) == 0):
            if verbose > 1:
                print 'ContiguityOverrides not configured'

        # Import contiguity overrides.
        for co in config.xpath('//ContiguityOverride'):
            portable_id = co.get('id')
            temp = Geounit.objects.filter(portable_id=portable_id)
            if (len(temp) == 0):
                raise Exception('There exists no geounit with portable_id: %s' % portable_id)
            override_geounit = temp[0]

            portable_id = co.get('connect_to')
            temp = Geounit.objects.filter(portable_id=portable_id)
            if (len(temp) == 0):
                raise Exception('There exists no geounit with portable_id: %s' % portable_id)
            connect_to_geounit = temp[0]

            co_obj, created = ContiguityOverride.objects.get_or_create(
                override_geounit=override_geounit, 
                connect_to_geounit=connect_to_geounit 
                )

            if verbose > 1:
                if created:
                    print 'Created ContiguityOverride "%s"' % str(co_obj)
                else:
                    print 'ContiguityOverride "%s" already exists' % str(co_obj)


    def import_function(self, config, verbose):
        attributes = {}
        attributes['calculator'] = config.get('calculator')[:500]
        attributes['name'] = config.get('id')[:50]
        attributes['label'] = (config.get('label') or '')[:100]
        attributes['description'] = config.get('description') or ''
        attributes['is_planscore'] = config.get('type') == 'plan'
        fn_obj, created, changed, message = consistency_check_and_update(ScoreFunction, overwrite=self.force, **attributes)

        lbodies = []
        for lbitem in config.xpath('LegislativeBody'):
            lb = config.xpath('//LegislativeBody[@id="%s"]' % lbitem.get('ref'))[0]
            lbodies.append(lb.get('name')[:256])
        lbodies = list(LegislativeBody.objects.filter(name__in=lbodies))
        fn_obj.selectable_bodies.add(*lbodies)

        if verbose > 1 or (changed and not self.force):
            print message

        # Recursion if any ScoreArguments!
        self.import_arguments(fn_obj, config, verbose)

        return fn_obj


    def import_arguments(self, score_function, config, verbose):
        # Import arguments for this score function
        for arg in config.xpath('Argument'):
            name = arg.get('name')[:50]
            arg_obj, created = ScoreArgument.objects.get_or_create(
                function=score_function,
                type='literal',
                argument=name,
                )
            config_value = arg.get('value')[:50]
            if verbose > 1 and created:
                arg_obj.value = config_value
                arg_obj.save()
                print 'Created literal ScoreArgument "%s"' % name
            else:
                if arg_obj.value == config_value:
                    if verbose > 1:
                        print 'literal ScoreArgument "%s" already exists' % name
                elif self.force:
                    arg_obj.value = config_value
                    arg_obj.save()
                    if verbose > 0:
                        print 'literal ScoreArgument "%s" value UPDATED' % name
                else:
                    if verbose > 0: 
                        print 'Didn\'t change ScoreArgument %s; attribute(s) "value" differ(s) from database configuration.\n\tWARNING: Sync your config file to your app configuration or use the -f switch with setup to force changes' % name

        # Import subject arguments for this score function
        for subarg in config.xpath('SubjectArgument'):
            name = subarg.get('name')[:50]
            config_value=subarg.get('ref')[:50]
            subarg_obj, created = ScoreArgument.objects.get_or_create(
                function=score_function,
                type='subject',
                argument=name,
            )

            if verbose > 1 and created:
                subarg_obj.value = config_value
                subarg_obj.save()
                print 'Created subject ScoreArgument "%s"' % name
            else:
                if subarg_obj.value == config_value:
                    if verbose > 1:
                        print 'subject ScoreArgument "%s" already exists' % name
                elif self.force:
                    subarg_obj.value = config_value
                    subarg_obj.save()
                    if verbose > 0:
                        print 'subject ScoreArgument "%s" value UPDATED' % name
                else:
                    if verbose > 0: 
                        print 'Didn\'t change ScoreArgument %s; attribute(s) "value" differ(s) from database configuration.\n\tWARNING: Sync your config file to your app configuration or use the -f switch with setup to force changes' % name
                    
        
        # Import score arguments for this score function
        for scorearg in config.xpath('ScoreArgument'):
            argfn = config.xpath('//ScoreFunctions/ScoreFunction[@id="%s"]' % scorearg.get('ref'))
            if len(argfn) > 0:
                argfn = argfn[0]
            else:
                if verbose > 0:
                    print "ERROR: No such function %s can be found for argument of %s" % (scorearg.get('ref'), score_function.name)
                continue

            self.import_function( argfn, verbose )
            config_value=scorearg.get('ref')[:50]
            name = scorearg.get('name')[:50]
=======
        self.import_shape(store, gconfig)
>>>>>>> 72c1368d


    def import_prereq(self, config, force):
        """
        Import the required support data prior to importing.

        Import the LegislativeBody, Subject, Geolevel, and associated
        relationships prior to loading all the geounits.
        """

        # Import the regions first
        success = config.import_regions(force)

        success = success * config.import_legislative_bodies(force)

        success = success * config.import_subjects(force)

        success = success * config.import_geolevels(force)

        success = success * config.import_regional_geolevels(force)

        success = success * config.import_scoring(force)

        return success

    def import_shape(self, store, config):
        """
        Import a shapefile, based on a config.

        Parameters:
            config -- A dictionary with 'shapepath', 'geolevel', 'name_field', 'region_filters' and 'subject_fields' keys.
        """
        def get_shape_tree(shapefile, feature):
            shpfields = shapefile.xpath('Fields/Field')
            builtid = ''
            for idx in range(0,len(shpfields)):
                idpart = shapefile.xpath('Fields/Field[@type="tree" and @pos=%d]' % idx)
                if len(idpart) > 0:
                    idpart = idpart[0]
                    part = feature.get(idpart.get('name'))
                    # strip any spaces in the treecode
                    if not (isinstance(part, types.StringTypes)):
                        part = '%d' % part
                    part = part.strip(' ')
                    width = int(idpart.get('width'))
                    builtid = '%s%s' % (builtid, part.zfill(width))
            return builtid
        def get_shape_portable(shapefile, feature):
            field = shapefile.xpath('Fields/Field[@type="portable"]')[0]
            portable = feature.get(field.get('name'))
            if not (isinstance(portable, types.StringTypes)):
                portable = '%d' % portable
            return portable
        def get_shape_name(shapefile, feature):
            field = shapefile.xpath('Fields/Field[@type="name"]')[0]
            strname = feature.get(field.get('name'))
            return strname.decode('latin-1')

        for h,shapefile in enumerate(config['shapefiles']):
            if not exists(shapefile.get('path')):
                logging.info("""
ERROR:

    The filename specified by the configuration:

    %s

    Could not be found. Please check the configuration and try again.
""", shapefile.get('path'))
                raise IOError('Cannot find the file "%s"' % shapefile.get('path'))

            ds = DataSource(shapefile.get('path'))

            logging.debug('Importing from %s, %d of %d shapefiles...', ds, h+1, len(config['shapefiles']))

            lyr = ds[0]
            logging.debug('%d objects in shapefile', len(lyr))

            level = Geolevel.objects.get(name=config['geolevel'].lower()[:50])
            # Create the subjects we need
            subject_objects = {}
            for sconfig in config['subject_fields']:
                attr_name = sconfig.get('field')
                foundalias = False
                for elem in sconfig.getchildren():
                    if elem.tag == 'Subject':
                        foundalias = True
                        sub = Subject.objects.get(name=elem.get('id').lower()[:50])
                if not foundalias:
                    sub = Subject.objects.get(name=sconfig.get('id').lower()[:50])
                subject_objects[attr_name] = sub
                subject_objects['%s_by_id' % sub.name] = attr_name

            progress = 0.0
            logging.debug('0% .. ')
            for i,feat in enumerate(lyr):
                
                if (float(i) / len(lyr)) > (progress + 0.1):
                    progress += 0.1
                    logging.debug('%2.0f%% .. ', progress * 100)

                levels = [level]
                for region, filter_list in config['region_filters'].iteritems():
                    # Check for applicability of the function by examining the config
                    geolevel_xpath = '/DistrictBuilder/GeoLevels/GeoLevel[@name="%s"]' % config['geolevel']
                    geolevel_config = store.data.xpath(geolevel_xpath)
                    geolevel_region_xpath = '/DistrictBuilder/Regions/Region[@name="%s"]/GeoLevels//GeoLevel[@ref="%s"]' % (region, geolevel_config[0].get('id'))
                    if len(store.data.xpath(geolevel_region_xpath)) > 0:
                        # If the geolevel is in the region, check the filters
                        for f in filter_list:
                            if f(feat) == True:
                                levels.append(Geolevel.objects.get(name='%s_%s' % (region, level.name)))
                prefetch = Geounit.objects.filter(
                    Q(name=get_shape_name(shapefile, feat)), 
                    Q(geolevel__in=levels),
                    Q(portable_id=get_shape_portable(shapefile, feat)),
                    Q(tree_code=get_shape_tree(shapefile, feat))
                )
                if prefetch.count() == 0:
                    try :

                        # Store the geos geometry
                        # Buffer by 0 to get rid of any self-intersections which may make this geometry invalid.
                        geos = feat.geom.geos.buffer(0)
                        # Coerce the geometry into a MultiPolygon
                        if geos.geom_type == 'MultiPolygon':
                            my_geom = geos
                        elif geos.geom_type == 'Polygon':
                            my_geom = MultiPolygon(geos)
                        simple = my_geom.simplify(tolerance=Decimal(config['tolerance']),preserve_topology=True)
                        if simple.geom_type != 'MultiPolygon':
                            simple = MultiPolygon(simple)
                        center = my_geom.centroid

                        geos = None

                        # Ensure the centroid is within the geometry
                        if not center.within(my_geom):
                            # Get the first polygon in the multipolygon
                            first_poly = my_geom[0]
                            # Get the extent of the first poly
                            first_poly_extent = first_poly.extent
                            min_x = first_poly_extent[0]
                            max_x = first_poly_extent[2]
                            # Create a line through the bbox and the poly center
                            my_y = first_poly.centroid.y
                            centerline = LineString( (min_x, my_y), (max_x, my_y))
                            # Get the intersection of that line and the poly
                            intersection = centerline.intersection(first_poly)
                            if type(intersection) is MultiLineString:
                                intersection = intersection[0]
                            # the center of that line is my within-the-poly centroid.
                            center = intersection.centroid
                            first_poly = first_poly_extent = min_x = max_x = my_y = centerline = intersection = None

                        g = Geounit(geom = my_geom, 
                            name = get_shape_name(shapefile, feat), 
                            simple = simple, 
                            center = center,
                            portable_id = get_shape_portable(shapefile, feat),
                            tree_code = get_shape_tree(shapefile, feat)
                        )
                        g.save()
                        g.geolevel = levels
                        g.save()

                    except:
                        logging.info('Failed to import geometry for feature %d', feat.fid)
                        logging.debug(traceback.format_exc())
                        continue
                else:
                    g = prefetch[0]
                    g.geolevel = levels
                    g.save()

                if not config['attributes']:
                    self.set_geounit_characteristic(g, subject_objects, feat)

            logging.info('100%')

        if config['attributes']:
            progress = 0
            logging.info("Assigning subject values to imported geography...")
            logging.info('0% .. ')
            for h,attrconfig in enumerate(config['attributes']):
                if not exists(attrconfig.get('path')):
                    logging.info("""
ERROR:

    The filename specified by the configuration:

    %s

    Could not be found. Please check the configuration and try again.
""", attrconfig.get('path'))
                    raise IOError('Cannot find the file "%s"' % attrconfig.get('path'))

                lyr = DataSource(attrconfig.get('path'))[0]

                found = 0
                missed = 0
                for i,feat in enumerate(lyr):
                    if (float(i) / len(lyr)) > (progress + 0.1):
                        progress += 0.1
                        logging.info('%2.0f%% .. ', progress * 100)

                    gid = get_shape_treeid(attrconfig, feat)
                    g = Geounit.objects.filter(tree_code=gid)

                    if g.count() > 0:
                        self.set_geounit_characteristic(g[0], subject_objects, feat)

            logging.info('100%')

    def set_geounit_characteristic(self, g, subject_objects, feat):
        for attr, obj in subject_objects.iteritems():
            if attr.endswith('_by_id'):
                continue
            try:
                value = Decimal(str(feat.get(attr))).quantize(Decimal('000000.0000', 'ROUND_DOWN'))
            except:
                logging.info('No attribute "%s" on feature %d' , attr, feat.fid)
                continue
            percentage = '0000.00000000'
            if obj.percentage_denominator:
                denominator_field = subject_objects['%s_by_id' % obj.percentage_denominator.name]
                denominator_value = Decimal(str(feat.get(denominator_field))).quantize(Decimal('000000.0000', 'ROUND_DOWN'))
                if denominator_value > 0:
                    percentage = value / denominator_value

            query =  Characteristic.objects.filter(subject=obj, geounit=g)
            if query.count() > 0:
                c = query[0]
                c.number = value
                c.percentage = percentage
            else:
                c = Characteristic(subject=obj, geounit=g, number=value, percentage=percentage)
            try:
                c.save()
            except:
                c.number = '0.0'
                c.save()
                logging.info('Failed to set value "%s" to %d in feature "%s"', attr, feat.get(attr), g.name)
                logging.debug(traceback.format_exc())


    def create_filter_functions(self, store):
        """
        Given a Regions node, create a dictionary of functions that can
        be used to filter a feature from a shapefile into the correct
        region.  The dictionary keys are region ids from the config, the 
        values are lists of functions which return true when applied to
        a feature that should be in the region
        """
        def get_filter_lambda(region_code):
            attribute = region_code.get('attr')
            pattern = region_code.get('value')
            start = region_code.get('start')
            if start is not None:
                start = int(start)
            end = region_code.get('width')
            if end is not None:
                end = int(end)
            return lambda feature: feature.get(attribute)[start:end] == pattern

        function_dict = {}
        regions = store.filter_regions()
        for region in regions:
            key = region.get('name')
            values = []
            filters = region.xpath('RegionFilter/RegionCode')
            if len(filters) == 0:
                values.append(lambda feature: True)
            else:
                for f in filters:
                    values.append(get_filter_lambda(f))
            function_dict[key] = values
        return function_dict

    def create_template(self, config):
        """
        Create the templates that are defined in the configuration file.
        In addition to creating templates explicitly specified, this
        will also create a blank template for each LegislativeBody.

        Parameters:
            config - The XML configuration.
        """
        admin = User.objects.filter(is_staff=True)
        if admin.count() == 0:
            logging.info("Creating templates requires at least one admin user.")
            return

        admin = admin[0]

        templates = config.xpath('/DistrictBuilder/Templates/Template')
        for template in templates:
            lbconfig = config.xpath('//LegislativeBody[@id="%s"]' % template.xpath('LegislativeBody')[0].get('ref'))[0]
            query = LegislativeBody.objects.filter(name=lbconfig.get('name')[:256])
            if query.count() == 0:
                logging.info("LegislativeBody '%s' does not exist, skipping.", lbconfig.get('ref'))
                continue
            else:
                legislative_body = query[0]

            plan_name = template.get('name')[:200]
            query = Plan.objects.filter(name=plan_name, legislative_body=legislative_body, owner=admin, is_template=True)
            if query.count() > 0:
                logging.info("Plan '%s' exists, skipping.", plan_name)
                continue

            fconfig = template.xpath('Blockfile')[0]
            path = fconfig.get('path')

            DistrictIndexFile.index2plan( plan_name, legislative_body.id, path, owner=admin, template=True, purge=False, email=None)

            logging.debug('Created template plan "%s"', plan_name)

        lbodies = config.xpath('//LegislativeBody[@id]')
        for lbody in lbodies:
            owner = User.objects.filter(is_staff=True)[0]
            legislative_body = LegislativeBody.objects.get(name=lbody.get('name')[:256])
            plan,created = Plan.objects.get_or_create(name='Blank',legislative_body=legislative_body,owner=owner,is_template=True, processing_state=ProcessingState.READY)
            if created:
                logging.debug('Created Plan named "Blank" for LegislativeBody "%s"', legislative_body.name)
            else:
                logging.debug('Plan named "Blank" for LegislativeBody "%s" already exists', legislative_body.name)


    def create_report_templates(self, config):
        """
        This object takes the full configuration element and the path
        to an XSLT and does the transforms necessary to create templates
        for use in BARD reporting
        """
        xslt_path = settings.BARD_TRANSFORM
        template_dir = '%s/django/publicmapping/redistricting/templates' % config.xpath('//Project')[0].get('root')

        # Open up the XSLT file and create a transform
        f = file(xslt_path)
        xml = parse(f)
        transform = XSLT(xml)

        # For each legislative body, create the reporting step HTML 
        # template. If there is no config for a body, the XSLT transform 
        # should create a "Sorry, no reports" template
        bodies = config.xpath('//DistrictBuilder/LegislativeBodies/LegislativeBody')
        for body in bodies:
            # Name  the template after the body's name
            body_id = body.get('id')
            body_name = body.get('name')[:256]

            logging.info("Creating BARD reporting template for %s", body_name)

            body_name = body_name.lower()
            template_path = '%s/bard_%s.html' % (template_dir, body_name)

            # Pass the body's identifier in as a parameter
            xslt_param = XSLT.strparam(body_id)
            result = transform(config, legislativebody = xslt_param) 

            f = open(template_path, 'w')
            f.write(str(result))
            f.close()


    def build_bardmap(self, config):
        """
        Build the BARD reporting base maps.

        Parameters:
            config - The XML configuration.
        """

        # The first geolevel is the base geolevel of EVERYTHING
        lbody = LegislativeBody.objects.all()[0]
        basegl = Geolevel.objects.get(id=lbody.get_base_geolevel())
        gconfig = config.xpath('//GeoLevels/GeoLevel[@name="%s"]' % basegl.name)[0]
        shapefile = gconfig.xpath('Shapefile')[0].get('path')
        srs = DataSource(shapefile)[0].srs
        bconfig = config.find('//Reporting/BardConfigs/BardConfig')
        if srs.name == 'WGS_1984_Web_Mercator_Auxiliary_Sphere':
            # because proj4 doesn't have definitions for this ESRI def,
            # but it does understand 3785
            srs = SpatialReference(3785)

        try:
            r.library('rgeos')
            logging.debug("Loaded rgeos library.")
            r.library('BARD')
            logging.debug("Loaded BARD library.")
            sdf = r.readShapePoly(shapefile,proj4string=r.CRS(srs.proj))
            logging.debug("Read shapefile '%s'.", shapefile)

            # The following lines perform the bard basemap computation
            # much faster, but require vast amounts of memory. Disabled
            # by default.
            #fib = r.poly_findInBoxGEOS(sdf)
            #logging.debug("Created neighborhood index file.")
            #nb = r.poly2nb(sdf,foundInBox=fib)

           # nb = r.poly2nb(sdf)
           # logging.debug("Computed neighborhoods.")
           # bardmap = r.spatialDataFrame2bardBasemap(sdf)
            bardmap = r.spatialDataFrame2bardBasemap(sdf,keepgeom=r(False))


            logging.debug("Created bardmap.")
            r.writeBardMap(bconfig.get('shape'), bardmap)
            logging.debug("Wrote bardmap to disk.")
        except:
            logging.info("""
ERROR:

The BARD map could not be computed. Please check the configuration settings
and try again.
""")
            logging.debug("The following traceback may provide more information:")
            logging.debug(traceback.format_exc())
            return False
        return True
<|MERGE_RESOLUTION|>--- conflicted
+++ resolved
@@ -302,261 +302,7 @@
                 sconfig.append(salconfig)
             gconfig['subject_fields'].append( sconfig )
 
-<<<<<<< HEAD
-        self.import_shape(gconfig, verbose)
-
-
-    def renest_geolevel(self, glconf, verbose):
-        """
-        Perform a re-nesting of the geography in the geographic levels.
-
-        Renesting the geometry works with Census Geography only that
-        has treecodes.
-
-        Parameters:
-            geolevel - The configuration geolevel
-            verbose - A flag indicating verbose output messages.
-        """
-        geolevel = Geolevel.objects.get(name=glconf.get('name').lower()[:50])
-        llevels = self.config.xpath('/DistrictBuilder/Regions/Region/GeoLevels//GeoLevel[@ref="%s"]' % glconf.get('id'))
-        parent = None
-        for llevel in llevels:
-            parent = llevel.getparent()
-            while parent.getparent().tag != 'GeoLevels':
-                parent = parent.getparent()
-        parent_geolevel = glconf.xpath('/DistrictBuilder/GeoLevels/GeoLevel[@id="%s"]' % parent.get('ref'))
-        if len(parent_geolevel) == 1:
-            parent = Geolevel.objects.get(name=parent_geolevel[0].get('name').lower()[:50])
-
-
-        if parent:
-            progress = 0
-            if verbose > 0:
-                print "Recomputing geometric and numerical aggregates..." 
-                sys.stdout.write('0% .. ')
-                sys.stdout.flush()
-
-            geomods = 0
-            nummods = 0
-
-            unitqset = Geounit.objects.filter(geolevel=geolevel)
-            for i,geounit in enumerate(unitqset):
-                if (float(i) / unitqset.count()) > (progress + 0.1):
-                    progress += 0.1
-                    if verbose > 0:
-                        sys.stdout.write('%2.0f%% .. ' % (progress * 100))
-                        sys.stdout.flush()
-                
-                geo,num = self.aggregate_unit(geounit, geolevel, parent, verbose)
-
-                geomods += geo
-                nummods += num
-
-
-            if verbose > 0:
-                sys.stdout.write('100%\n')
-
-            if verbose > 1:
-                print "Geounits modified: (geometry: %d, data values: %d)" % (geomods, nummods)
-
-        return True
-
-
-    def aggregate_unit(self, geounit, geolevel, parent, verbose):
-        geo = 0
-        num = 0
-
-        parentunits = Geounit.objects.filter(
-            tree_code__startswith=geounit.tree_code, 
-            geolevel__in=[parent])
-        
-        parentunits.update(child=geounit)
-        newgeo = parentunits.unionagg()
-
-        if newgeo is None:
-            return (geo, num,)
-
-        difference = newgeo.difference(geounit.geom).area
-        if difference != 0:
-            # if there is any difference in the area, then assume that 
-            # this aggregate is an inaccurate aggregate of it's parents
-
-            # aggregate geometry
-
-            newsimple = newgeo.simplify(preserve_topology=True,tolerance=geolevel.tolerance)
-
-            geounit.geom = enforce_multi(newgeo)
-            geounit.simple = enforce_multi(newsimple)
-            geounit.save()
-
-            geo += 1
-
-        # aggregate data values
-        for subject in Subject.objects.all():
-            qset = Characteristic.objects.filter(geounit__in=parentunits, subject=subject)
-            aggdata = qset.aggregate(Sum('number'))['number__sum']
-            percentage = '0000.00000000'
-            if aggdata and subject.percentage_denominator:
-                dset = Characteristic.objects.filter(geounit__in=parentunits, subject=subject.percentage_denominator)
-                denominator_data = dset.aggregate(Sum('number'))['number__sum']
-                if denominator_data > 0:
-                    percentage = aggdata / denominator_data
-
-            if aggdata is None:
-                aggdata = "0.0"
-
-            mychar = Characteristic.objects.filter(geounit=geounit, subject=subject)
-            if mychar.count() < 1:
-                mychar = Characteristic(geounit=geounit, subject=subject, number=aggdata, percentage=percentage)
-                mychar.save()
-                num += 1
-            else:
-                mychar = mychar[0]
-
-                if aggdata != mychar.number or percentage != mychar.percentage:
-                    mychar.number = aggdata
-                    mychar.percentage = percentage
-                    mychar.save()
-
-                    num += 1
-
-        return (geo, num,)
-
-    @transaction.commit_on_success    
-    def import_contiguity_overrides(self, config, verbose):
-        """
-        Import any ContiguityOverrides. This is optional.
-        """
-
-        # Remove previous contiguity overrides
-        ContiguityOverride.objects.all().delete()
-            
-        if (len(config.xpath('//ContiguityOverrides')) == 0):
-            if verbose > 1:
-                print 'ContiguityOverrides not configured'
-
-        # Import contiguity overrides.
-        for co in config.xpath('//ContiguityOverride'):
-            portable_id = co.get('id')
-            temp = Geounit.objects.filter(portable_id=portable_id)
-            if (len(temp) == 0):
-                raise Exception('There exists no geounit with portable_id: %s' % portable_id)
-            override_geounit = temp[0]
-
-            portable_id = co.get('connect_to')
-            temp = Geounit.objects.filter(portable_id=portable_id)
-            if (len(temp) == 0):
-                raise Exception('There exists no geounit with portable_id: %s' % portable_id)
-            connect_to_geounit = temp[0]
-
-            co_obj, created = ContiguityOverride.objects.get_or_create(
-                override_geounit=override_geounit, 
-                connect_to_geounit=connect_to_geounit 
-                )
-
-            if verbose > 1:
-                if created:
-                    print 'Created ContiguityOverride "%s"' % str(co_obj)
-                else:
-                    print 'ContiguityOverride "%s" already exists' % str(co_obj)
-
-
-    def import_function(self, config, verbose):
-        attributes = {}
-        attributes['calculator'] = config.get('calculator')[:500]
-        attributes['name'] = config.get('id')[:50]
-        attributes['label'] = (config.get('label') or '')[:100]
-        attributes['description'] = config.get('description') or ''
-        attributes['is_planscore'] = config.get('type') == 'plan'
-        fn_obj, created, changed, message = consistency_check_and_update(ScoreFunction, overwrite=self.force, **attributes)
-
-        lbodies = []
-        for lbitem in config.xpath('LegislativeBody'):
-            lb = config.xpath('//LegislativeBody[@id="%s"]' % lbitem.get('ref'))[0]
-            lbodies.append(lb.get('name')[:256])
-        lbodies = list(LegislativeBody.objects.filter(name__in=lbodies))
-        fn_obj.selectable_bodies.add(*lbodies)
-
-        if verbose > 1 or (changed and not self.force):
-            print message
-
-        # Recursion if any ScoreArguments!
-        self.import_arguments(fn_obj, config, verbose)
-
-        return fn_obj
-
-
-    def import_arguments(self, score_function, config, verbose):
-        # Import arguments for this score function
-        for arg in config.xpath('Argument'):
-            name = arg.get('name')[:50]
-            arg_obj, created = ScoreArgument.objects.get_or_create(
-                function=score_function,
-                type='literal',
-                argument=name,
-                )
-            config_value = arg.get('value')[:50]
-            if verbose > 1 and created:
-                arg_obj.value = config_value
-                arg_obj.save()
-                print 'Created literal ScoreArgument "%s"' % name
-            else:
-                if arg_obj.value == config_value:
-                    if verbose > 1:
-                        print 'literal ScoreArgument "%s" already exists' % name
-                elif self.force:
-                    arg_obj.value = config_value
-                    arg_obj.save()
-                    if verbose > 0:
-                        print 'literal ScoreArgument "%s" value UPDATED' % name
-                else:
-                    if verbose > 0: 
-                        print 'Didn\'t change ScoreArgument %s; attribute(s) "value" differ(s) from database configuration.\n\tWARNING: Sync your config file to your app configuration or use the -f switch with setup to force changes' % name
-
-        # Import subject arguments for this score function
-        for subarg in config.xpath('SubjectArgument'):
-            name = subarg.get('name')[:50]
-            config_value=subarg.get('ref')[:50]
-            subarg_obj, created = ScoreArgument.objects.get_or_create(
-                function=score_function,
-                type='subject',
-                argument=name,
-            )
-
-            if verbose > 1 and created:
-                subarg_obj.value = config_value
-                subarg_obj.save()
-                print 'Created subject ScoreArgument "%s"' % name
-            else:
-                if subarg_obj.value == config_value:
-                    if verbose > 1:
-                        print 'subject ScoreArgument "%s" already exists' % name
-                elif self.force:
-                    subarg_obj.value = config_value
-                    subarg_obj.save()
-                    if verbose > 0:
-                        print 'subject ScoreArgument "%s" value UPDATED' % name
-                else:
-                    if verbose > 0: 
-                        print 'Didn\'t change ScoreArgument %s; attribute(s) "value" differ(s) from database configuration.\n\tWARNING: Sync your config file to your app configuration or use the -f switch with setup to force changes' % name
-                    
-        
-        # Import score arguments for this score function
-        for scorearg in config.xpath('ScoreArgument'):
-            argfn = config.xpath('//ScoreFunctions/ScoreFunction[@id="%s"]' % scorearg.get('ref'))
-            if len(argfn) > 0:
-                argfn = argfn[0]
-            else:
-                if verbose > 0:
-                    print "ERROR: No such function %s can be found for argument of %s" % (scorearg.get('ref'), score_function.name)
-                continue
-
-            self.import_function( argfn, verbose )
-            config_value=scorearg.get('ref')[:50]
-            name = scorearg.get('name')[:50]
-=======
         self.import_shape(store, gconfig)
->>>>>>> 72c1368d
 
 
     def import_prereq(self, config, force):
