"""
Define the models used by the redistricting app.

The classes in redistricting.models define the data models used in the 
application. Each class relates to one table in the database; foreign key
fields may define a second, intermediate table to map the records to one
another.

This file is part of The Public Mapping Project
https://github.com/PublicMapping/

License:
    Copyright 2010 Micah Altman, Michael McDonald

    Licensed under the Apache License, Version 2.0 (the "License");
    you may not use this file except in compliance with the License.
    You may obtain a copy of the License at

        http://www.apache.org/licenses/LICENSE-2.0

    Unless required by applicable law or agreed to in writing, software
    distributed under the License is distributed on an "AS IS" BASIS,
    WITHOUT WARRANTIES OR CONDITIONS OF ANY KIND, either express or implied.
    See the License for the specific language governing permissions and
    limitations under the License.

Author: 
    Andrew Jennings, David Zwarg, Kenny Shepard
"""

from celery.task import task
from django.core.exceptions import ValidationError
from django.contrib.gis.db import models
from django.contrib.gis.geos import MultiPolygon,Polygon,GEOSGeometry,GEOSException,GeometryCollection,Point
from django.contrib.gis.db.models.query import GeoQuerySet
from django.contrib.auth.models import User
from django.db.models import Sum, Max, Q, Count
from django.db.models.signals import pre_save, post_save, m2m_changed
from django.db import connection, transaction
from django.forms import ModelForm
from django.conf import settings
from django.utils import simplejson as json
from django.utils import translation
from django.template.loader import render_to_string
from django.contrib.comments.models import Comment
from django.contrib.contenttypes.models import ContentType
from django.template.defaultfilters import title
from redistricting.calculators import Schwartzberg, Contiguity, SumValues
from tagging.models import TaggedItem, Tag
from datetime import datetime
from copy import copy
from decimal import *
from operator import attrgetter
from rosetta import polib
import os, sys, cPickle, types, tagging, re, logging

logger = logging.getLogger(__name__)

# Caches for po files
I18N_CACHE = {}

class BaseModel(models.Model):
    """
    A base class for models that have short labels, labels, and long descriptions.
    Any class that extends this base class must have a 'name' field.
    """
    def __init__(self, *args, **kwargs):
        """
        Initialize the message file cache.
        """
        super(BaseModel, self).__init__(*args, **kwargs)
        lang = translation.get_language()
        if not lang in I18N_CACHE:
            try:
                path = os.path.join(settings.MEDIA_ROOT, '../locale/%s/LC_MESSAGES/xmlconfig.mo' % lang)
                path = os.path.normpath(path)
                I18N_CACHE[lang] = polib.mofile(path)
            except Exception, ex:
                path = os.path.join(settings.MEDIA_ROOT, '../locale/%s/LC_MESSAGES/xmlconfig.po' % lang)
                path = os.path.normpath(path)
                I18N_CACHE[lang] = polib.pofile(path)

    def get_short_label(self):
        """
        Get the short label (a.k.a. title) of the object.
        """
        msgid = u'%s short label' % self.name
        try:
            lang = translation.get_language()
            return I18N_CACHE[lang].find(msgid).msgstr
        except Exception, ex:
            logger.debug('Cannot find msgid %s, fallback to msgid', msgid)
            return msgid

    def get_label(self):
        """
        Get the label of the object. This is longer than the short label, and
        shorter than the description. Most often, this is the default text
        representation of an object.
        """
        msgid = u'%s label' % self.name
        try:
            lang = translation.get_language()
            return I18N_CACHE[lang].find(msgid).msgstr
        except Exception, ex:
            logger.debug('Cannot find msgid %s, fallback to msgid', msgid)
            return msgid

    def get_long_description(self):
        """
        Get the description of the object. This is a verbose description of the
        object.
        """
        msgid = u'%s long description' % self.name
        try:
            lang = translation.get_language()
            return I18N_CACHE[lang].find(msgid).msgstr
        except Exception, ex:
            logger.debug('Cannot find msgid %s, fallback to msgid', msgid)
            return msgid

    class Meta:
        abstract = True

class Subject(BaseModel):
    """
    A classification of a set of Characteristics.

    A Subject classifies theC haracteristics of a Geounit. Or, each Geounit
    has one Characteristic per Subject.

    If you think about it in GIS terms: 
        a Geounit is a Feature,
        a Subject is an Attribute on a Geounit, and
        a Characteristic is a Data Value for a Subject.
    """

    # The name of the subject (POPTOT)
    name = models.CharField(max_length=50)

    # If this subject should be displayed as a percentage,
    # a district's value for this subject will be divided by
    # the value for the given subject.
    # A null value indicates that the subject is not a percentage
    percentage_denominator = models.ForeignKey('Subject',null=True,blank=True)

    # A flag that indicates if this subject should be displayed.
    is_displayed = models.BooleanField(default=True)

    # The position that this subject should be in, relative to all other
    # Subjects, when viewing the subjects in a list.
    sort_key = models.PositiveIntegerField(default=1)

    # The way this Subject's values should be represented.
    format_string = models.CharField(max_length=50, blank=True)

    # The version of this subject, to keep track of uploaded changes
    version = models.PositiveIntegerField(default=1)

    class Meta:
        """
        Additional information about the Subject model.
        """

        # The default method of sorting Subjects should be by 'sort_key'
        ordering = ['sort_key']

        # A unique constraint on the name
        unique_together = ('name',)

    def __unicode__(self):
        """
        Represent the Subject as a unicode string. This is the Subject's 
        display name.
        """
        return self.get_label()

class ChoicesEnum(object):
    """
    Helper class for defining enumerated choices in a Model
    """
    def __init__(self, *args, **kwargs):
        super(ChoicesEnum, self).__init__()
        vals = {}
        for key,val in kwargs.iteritems():
            vals[key] = val
        object.__setattr__(self, "_vals", vals)

    def choices( self ):
        cho = []
        vals = object.__getattribute__(self, "_vals")
        for key, val in vals.iteritems():
            cho.append(val)
        cho.sort()
        return cho

    def __getattr__(self, name):
        return object.__getattribute__(self, "_vals")[name][0]

    def __setattr__(self, name, value):
        object.__setattr__(self, "_vals")[name][0] = value

    def __delattr__(self, name):
        del object.__setattr__(self, "_vals")[name]

UploadedState = ChoicesEnum(
    UNKNOWN = ('NA', 'Not Available'),
    UPLOADING = ('UL', 'Uploading'),
    CHECKING = ('CH', 'Checking'),
    DONE = ('OK', 'Done'),
    ERROR = ('ER', 'Error'),
)

class SubjectUpload(models.Model):
    """
    A set of uploaded subjects. This is primarily used to prevent collisions
    during the long verification step.
    """

    # The automatically generated file name
    processing_filename = models.CharField(max_length=256)

    # The user-specified file name
    upload_filename = models.CharField(max_length=256)

    # Subject name
    subject_name = models.CharField(max_length=50)

    # The status of the uploaded subject
    status = models.CharField(max_length=2, choices=UploadedState.choices(), default=UploadedState.UNKNOWN)

    # The task ID that is processing this uploaded subject
    task_id = models.CharField(max_length=36)


class SubjectStage(models.Model):
    """
    A quarantine table for uploaded subjects. This model stores temporary subject
    datasets that are being imported into the system.
    """

    # An identifier to discriminate between multiple uploads.
    upload = models.ForeignKey(SubjectUpload)

    # The GEOID, or FIPS ID of the geounit
    portable_id = models.CharField(max_length=50)

    # The data value of the geounit.
    number = models.DecimalField(max_digits=12,decimal_places=4)


class Region(BaseModel):
    """
    A region is a compartmentalized area of geography, legislative bodies,
    and validation criteria. Each region shares the base geography, but may
    be active over a subsection. In addition, legislative bodies are contained
    within one region at a time.
    """

    # The name of this region
    name = models.CharField(max_length=256)
    
    # The sorting order for this region relative to other regions
    sort_key = models.PositiveIntegerField(default=0)

    def __unicode__(self):
        """
        Represent the Region as a unicode string. This is the Region's name.
        """
        return self.name

    class Meta:
        """
        Additional information about the Region model.
        """

        # A unique constraint on the name
        unique_together = ('name',)

class LegislativeBody(BaseModel):
    """
    A legislative body that plans belong to. This is to support the
    scenario where one application is supporting both "Congressional"
    and "School District" contests, for example.
    """

    # The name of this legislative body
    name = models.CharField(max_length=256)

    # The maximum number of districts in this body
    max_districts = models.PositiveIntegerField()

    # Whether or not districts of this legislative body are allowed multi-members
    multi_members_allowed = models.BooleanField(default=False)
    
    # The format to be used for displaying a map label of a multi-member district.
    # This format string will be passed to python's 'format' function with the named
    # arguments: 'label' (district label) and 'num_members' (number of representatives)
    # For example: "{label} - [{num_members}]" will display "District 5 - [3]" for a district named
    # "District 5" that is configured with 3 representatives.
    multi_district_label_format = models.CharField(max_length=32, default='{label} - [{num_members}]')

    # The minimimum number of multi-member districts allowed in a plan.
    min_multi_districts = models.PositiveIntegerField(default=0)
    
    # The maximum number of multi-member districts allowed in a plan.
    max_multi_districts = models.PositiveIntegerField(default=0)
    
    # The minimimum number of members allowed in a multi-member district.
    min_multi_district_members = models.PositiveIntegerField(default=0)
    
    # The maximimum number of members allowed in a multi-member district.
    max_multi_district_members = models.PositiveIntegerField(default=0)

    # The minimumum total number of members allowed in a plan.
    min_plan_members = models.PositiveIntegerField(default=0)
    
    # The maximumum total number of members allowed in a plan.
    max_plan_members = models.PositiveIntegerField(default=0)

    # A flag indicating if this legislative body contains community maps
    is_community = models.BooleanField(default=False)

    # Where in the list of legislative bodies should this item appear?
    sort_key = models.PositiveIntegerField(default=0)

    # The region that this LegislativeBody applies to.
    region = models.ForeignKey(Region)

    def get_default_subject(self):
        """
        Get the default subject for display. This is related to the
        LegislativeBody via the LegislativeLevel table.

        Returns:
            The default subject for the legislative body.
        """
        ldef = self.legislativelevel_set.filter(parent__isnull=True)
        return ldef[0].subject

    def get_base_geolevel(self):
        """
        Get the base geolevel for this legislative body. Each legislative
        body contains multiple geolevels, which are nested. There is only
        one parent geolevel per legislative body, the one with no parent
        above it.

        Returns:
            The base geolevel in this legislative body.
        """
        subj = self.get_default_subject()
        levels = self.legislativelevel_set.filter(subject=subj,parent=None)
        return levels[0].geolevel.id

    def get_geolevels(self):
        """
        Get the geolevel heirarchy for this legislative body. This returns
        a list of geolevels that exist in the legislative body, in the
        order in which they are related.
        """
        subject = self.get_default_subject()
        geobodies = self.legislativelevel_set.filter(subject=subject)

        ordered = []
        allgeobodies = len(geobodies)
        while len(ordered) < allgeobodies:
            foundbody = False
            for geobody in geobodies:
                if len(ordered) == 0 and geobody.parent is None:
                    # add the first geobody (the one with no parent)
                    ordered.append(geobody)
                    foundbody = True
                elif len(ordered) > 0 and ordered[len(ordered)-1] == geobody.parent:
                    # add the next geobody if it's parent matches the last
                    # geobody appended
                    ordered.append(geobody)
                    foundbody = True

            if not foundbody:
                allgeobodies -= 1

        def glonly(item):
            return item.geolevel

        ordered = map(glonly,ordered)

        ordered.reverse()
        return ordered

    def is_below(self, legislative_body):
        """
        Compares this legislative body to a second legislative body, and
        determines the nesting order (which one is above or below). This
        assumes the relationship can be determined from max_districts.
        
        Parameters:
            legislative_body -- The LegislativeBody in which to perform the comparison

        Returns:
            True if this this legislative body is below the one passed in, False otherwise
        """
        return self.max_districts > legislative_body.max_districts

    def __unicode__(self):
        """
        Represent the LegislativeBody as a unicode string. This is the 
        LegislativeBody's name.
        """
        return self.name

    def get_short_label(self):
        short_label = super(LegislativeBody, self).get_short_label()
        if short_label == ('%s short label' % self.name):
            short_label = '%(district_id)s'
        return short_label

    def get_label(self):
        label = super(LegislativeBody, self).get_label()
        if label == ('%s label' % self.name):
            label = 'District %(district_id)s'
        return label

    def get_long_description(self):
        long_description = super(LegislativeBody, self).get_long_description()
        if long_description == '':
            long_description = title(self.name)
        return long_description

    class Meta:
        """
        Additional information about the LegislativeBody model.
        """
        verbose_name_plural = "Legislative bodies"

        # A unique constraint on the name
        unique_together = ('name',)


class Geolevel(BaseModel):
    """
    A geographic classification for Geounits.

    For example, a Geolevel is the concept of 'Counties', where each 
    Geounit is an instance of a county.  There are many Geounits at a
    Geolevel.
    """

    # The name of the geolevel
    name = models.CharField(max_length = 50)

    # Each geolevel has a maximum and a minimum zoom level at which 
    # features on the map can be selected and added to districts

    # The minimum zoom level
    min_zoom = models.PositiveIntegerField(default=0)

    # The position that this geolevel should be in, relative to all other
    # geolevels, when viewing the geolevels in a list.
    sort_key = models.PositiveIntegerField(default=1)

    # The geographic tolerance of this geographic level, for simplification
    tolerance = models.FloatField(default=10)

    class Meta:
        """
        Additional information about the Subject model.
        """

        # The default method of sorting Geolevels should be by 'sort_key'
        ordering = ['sort_key']

        # A unique constraint on the name
        unique_together = ('name',)

    def __unicode__(self):
        """
        Represent the Geolevel as a unicode string. This is the Geolevel's 
        name.
        """
        return self.get_label()

    def renest(self, parent, subject=None, spatial=True):
        """
        Renest all geounits in this geolevel, based on the parent (smaller!)
        geography in the parent.

        Parameters:
            parent -- The smaller geographic areas that comprise this geography.
            subject -- The subject to aggregate. Optional. If omitted, i
                aggregate all subjects.
            spatial -- A flag indicating that the spatial aggregates should be
                computed as well as the numerical aggregates.
        """
        if parent is None:
            return True

        progress = 0
        logger.info("Recomputing geometric and numerical aggregates...")
        logger.info('0% .. ')

        geomods = 0
        nummods = 0

        unitqset = self.geounit_set.all()
        count = unitqset.count()
        for i,geounit in enumerate(unitqset):
            if (float(i) / unitqset.count()) > (progress + 0.1):
                progress += 0.1
                logger.info('%2.0f%% .. ', (progress * 100))
                
            geo,num = geounit.aggregate(parent, subject, spatial)

            geomods += geo
            nummods += num


        logger.info('100%')

        logger.debug("Geounits modified: (geometry: %d, data values: %d)", geomods, nummods)

        return True
        


class LegislativeLevel(models.Model):
    """
    A geographic classification in a legislative body.

    A geographic classification can be "Counties", and this classification
    can exist in both "State Senate" and "State House" legislative
    bodies.
    """

    # The geographic classification
    geolevel = models.ForeignKey(Geolevel)

    # The legislative body
    legislative_body = models.ForeignKey(LegislativeBody)

    # Parent geographic classification in this legislative level
    parent = models.ForeignKey('LegislativeLevel',null=True,blank=True)

    # The target that refers to this level
    subject = models.ForeignKey(Subject)

    def __unicode__(self):
        """
        Represent the LegislativeLevel as a unicode string. This is the
        LegislativeLevel's LegislativeBody and Geolevel
        """
        return "%s, %s, %s" % (self.legislative_body.get_long_description(), self.geolevel.get_short_label(), self.subject.get_short_label())

    class Meta:
        unique_together = ('geolevel','legislative_body','subject',)

    @staticmethod
    def get_basest_geolevel_and_count():
        base_levels = LegislativeLevel.objects.filter(parent__isnull=True)
        geolevel = None
        nunits = 0
        for base_level in base_levels:
            if base_level.geolevel.geounit_set.all().count() > nunits:
                nunits = base_level.geolevel.geounit_set.all().count()
                geolevel = base_level.geolevel

        return (geolevel, nunits,)

class Geounit(models.Model):
    """
    A discrete areal unit.

    A Geounit represents an area at a Geolevel. There are many Geounits at
    a Geolevel. If 'Counties' was a Geolevel, 'Adams County' would be a
    Geounit at that Geolevel.
    """

    # The name of the geounit. If a geounit doesn't have a name (in the
    # instance of a census tract or block), this can be the ID or FIPS code.
    name = models.CharField(max_length=200)

    # The field used when exporting or importing plans from District Index Files
    portable_id = models.CharField(max_length=50, db_index=True, blank=True, null=True)

    # An identifier used by the data ingestion process.  This number is a
    # concatenated series of identifiers identifying parent-child relationships
    tree_code = models.CharField(max_length=50, db_index=True, blank=True, null=True)

    # The ID of the geounit that contains this geounit
    child = models.ForeignKey('Geounit',null=True,blank=True)

    # The full geometry of the geounit (high detail).
    geom = models.MultiPolygonField(srid=3785)

    # The lite geometry of the geounit (generated from geom via simplify).
    simple = models.MultiPolygonField(srid=3785)

    # The centroid of the geometry (generated from geom via centroid).
    center = models.PointField(srid=3785)

    # The geographic level of this Geounit
    geolevel = models.ManyToManyField(Geolevel)

    # Manage the instances of this class with a geographically aware manager
    objects = models.GeoManager()

    @staticmethod
    def get_mixed_geounits(geounit_ids, legislative_body, geolevel, boundary, inside):
        """
        Spatially search for the largest Geounits inside or outside a 
        boundary.

        Search for Geounits in a multipass search. The searching method
        gets Geounits inside a boundary at a Geolevel, then determines
        if there is a geographic remainder, then repeats the search at
        a smaller Geolevel inside the specified LegislativeBody, until 
        the base Geolevel is reached.

        Parameters:
            geounit_ids -- A list of Geounit IDs. Please note that these
                must be strings, not integers.
            legislative_body -- The LegislativeBody that contains this 
                geolevel.
            geolevel -- The ID of the Geolevel that contains geounit_ids
            boundary -- The GEOSGeometry that defines the edge of the
                spatial search area.
            inside -- True or False to search inside or outside of the 
                boundary, respectively.

        Returns:
            A list of Geounit objects, with the ID, child, geolevel,
            and Geometry fields populated.
        """
        if not boundary and inside:
            # there are 0 geounits inside a non-existant boundary
            return []
            
        # Make sure the geolevel is a number
        geolevel = int(geolevel)
        levels = legislative_body.get_geolevels()
        base_geolevel = levels[len(levels)-1]
        selection = None
        units = []
        searching = False
        logger.debug('MIXED GEOUNITS SEARCH: Geolevel %d, geounits: %s, levels: %s', geolevel, geounit_ids, levels)
        for level in levels:
            # if this geolevel is the requested geolevel
            if geolevel == level.id:
                searching = True
                guFilter = Q(id__in=geounit_ids)

                # Get the area defined by the union of the geounits
                selection = safe_union(Geounit.objects.filter(guFilter))
                selection = enforce_multi(selection,collapse=True)
               
                # Begin crafting the query to get the id and geom
                q_ids = Q(id__in=geounit_ids)
                # create a boundary if one doesn't exist
                if not boundary:
                    boundary = empty_geom(selection.srid)

                if inside:
                    # Searching inside the boundary
                    if level != base_geolevel:
                        # Search by geometry
                        q_geom = Q(geom__within=boundary)
                    else:
                        # Search by centroid
                        q_geom = Q(center__intersects=boundary)
                else:
                    # Searching outside the boundary
                    if level != base_geolevel:
                        # Search by geometry
                        q_geom = Q(geom__relate=(boundary, 'F********'))
                    else:
                        # Search by centroid
                        q_geom = Q(geom__relate=(boundary, 'F********'))
                results = Geounit.objects.filter(q_ids, q_geom)

                logger.debug('Found %d geounits in boundary at level %s', len(results), level)
                units += list(results)

                # if we're at the base level, and haven't collected any
                # geometries, return the units here
                if level == base_geolevel:
                    return units

            # only query geolevels below (smaller in size, after the 
            # primary search geolevel) the geolevel parameter
            elif searching:
                # union the selected geometries
                if len(units) == 0:
                    union = None
                else:
                    # this always rebuilds the current extent of all the
                    # selected geounits
                    geoms = safe_union(GeometryCollection(map(lambda unit:unit.geom, units), srid=units[0].geom.srid))
                    union = enforce_multi(geoms, collapse=True)

                # set or merge this onto the existing selection
                if union is None:
                    intersects = selection
                else:
                    intersects = selection.difference(union)

                if inside:
                    # the remainder geometry is the intersection of the 
                    # district and the difference of the selected geounits
                    # and the current extent
                    try:
                        remainder = boundary.intersection(intersects)
                    except GEOSException, ex:
                        logger.info("Caught GEOSException while intersecting 'boundary' with 'intersects'.")
                        logger.debug('Reason:', ex)
                        remainder = empty_geom(boundary.srid)
                else:
                    # the remainder geometry is the geounit selection 
                    # differenced with the boundary (leaving the 
                    # selection that lies outside the boundary) 
                    # differenced with the intersection (the selection
                    # outside the boundary and outside the accumulated
                    # geometry)
                    try:
                        remainder = selection.difference(boundary)

                        try:
                            remainder = remainder.intersection(intersects)
                        except GEOSException, ex:
                            logger.info("Caught GEOSException while intersecting 'remainder' with 'intersects'.")
                            logger.debug('Reason:', ex)
                            remainder = empty_geom(boundary.srid)

                    except GEOSException, ex:
                        logger.info("Caught GEOSException while differencing 'selection' with 'boundary'.")
                        logger.debug('Reason:', ex)
                        remainder = empty_geom(boundary.srid)


                remainder = enforce_multi(remainder)

                # Check if the remainder is empty -- it may have been 
                # converted, or errored out above, in which case we just
                # have to move on.
                if not remainder.empty:
                    if level == base_geolevel:
                        # Query by center
                        q_geom = Q(center__intersects=remainder)
                    else:
                        # Query by geom
                        q_geom = Q(geom__within=remainder)

                    units += list(level.geounit_set.filter(q_geom))

        # Send back the collected Geounits
        return units

    def __unicode__(self):
        """
        Represent the Geounit as a unicode string. This is the Geounit's 
        name.
        """
        return self.name

    def aggregate(self, parent, subject=None, spatial=True):
        """
        Aggregate this geounit to the composite boundary of the geounits
        in "parent" geolevel.  Compute numerical aggregates on the subject,
        if specified.

        Parameters:
            parent -- The 'parent' geolevel, which contains the smaller
                geographic units that comprise this geounit.
            subject -- The subject to aggregate and compute. If omitted,
                all subjects are computed.
            spatial -- Compute the geometric aggregates as well as
                numeric aggregates.
        """
        geo = 0
        num = 0

        parentunits = Geounit.objects.filter(
            tree_code__startswith=self.tree_code, 
            geolevel__in=[parent])

        parentunits.update(child=self)
        newgeo = parentunits.unionagg()

        # reform the parent units as a list of IDs
        parentunits = list(parentunits.values_list('id',flat=True))

        if newgeo is None:
            return (geo, num,)

        if spatial:
            difference = newgeo.difference(self.geom).area
            if difference != 0:
                # if there is any difference in the area, then assume that 
                # this aggregate is an inaccurate aggregate of it's parents

                # aggregate geometry

                newsimple = newgeo.simplify(preserve_topology=True,tolerance=self.geolevel.tolerance)

                # enforce_multi is defined in redistricting.models
                self.geom = enforce_multi(newgeo)
                self.simple = enforce_multi(newsimple)
                self.save()

                geo += 1

        if subject is None:
            # No subject provided? Do all of them
            subject_qs = Subject.objects.all()
        else:
            if isinstance(subject, Subject):
                # Subject parameter is a Subject object, wrap it in a list
                subject_qs = [subject]
            elif isinstance(subject, str):
                # Subject parameter is a Subject name, filter by name
                subject_qs = Subject.objects.filter(name=subject)
            else:
                # Subject parameter is an ID, filter by ID
                subject_qs = Subject.objects.filter(id=subject)

        # aggregate data values
        for subject_item in subject_qs:
            qset = Characteristic.objects.filter(geounit__in=parentunits, subject=subject_item)
            aggdata = qset.aggregate(Sum('number'))['number__sum']
            percentage = '0000.00000000'
            if aggdata and subject_item.percentage_denominator:
                dset = Characteristic.objects.filter(geounit__in=parentunits, subject=subject_item.percentage_denominator)
                denominator_data = dset.aggregate(Sum('number'))['number__sum']
                if denominator_data > 0:
                    percentage = aggdata / denominator_data

            if aggdata is None:
                aggdata = "0.0"

            mychar = self.characteristic_set.filter(subject=subject_item)
            if mychar.count() < 1:
                mychar = Characteristic(geounit=self, subject=subject_item, number=aggdata, percentage=percentage)
                mychar.save()
                num += 1
            else:
                mychar = mychar[0]

                if aggdata != mychar.number:
                    mychar.number = aggdata
                    mychar.percentage = percentage
                    mychar.save()

                    num += 1

        return (geo, num,)


class Characteristic(models.Model):
    """
    A data value for a Geounit's Subject.

    A Characteristic is the numerical data value measured for a Geounit for
    a specific Subject. For example, this could be 1,200 for the Total 
    Population of Ada County.
    """

    # The subject that this value relates to
    subject = models.ForeignKey(Subject)
    # The Geounit that this value relates to
    geounit = models.ForeignKey(Geounit)
    # The value as a raw decimal number
    number = models.DecimalField(max_digits=12,decimal_places=4)
    # The value as a percentage of the value for this geounit of the subject given as 
    # the percentage_denominator (if any)
    percentage = models.DecimalField(max_digits=12,decimal_places=8, null=True, blank=True)

    def __unicode__(self):
        """
        Represent the Characteristic as a unicode string. The 
        Characteristic string is in the form of "Subject for Geounit: 
        Number"
        """
        return u'%s for %s: %s' % (self.subject, self.geounit, self.number)

# Enumerated type used for determining a plan's state of processing
ProcessingState = ChoicesEnum(
    UNKNOWN = (-1, 'Unknown'),
    READY = (0, 'Ready'),
    CREATING = (1, 'Creating'),
    REAGGREGATING = (2, 'Reaggregating'),
    NEEDS_REAGG = (3, 'Needs reaggregation'),
)

class Plan(models.Model):
    """
    A collection of Districts for an area of coverage, like a state.

    A Plan is created by a user to represent multiple Districts. A Plan
    may be a template (created by admins, copyable by all users), or shared
    (created by users, copyable by all users).  In addition, Plans are 
    versioned; the Plan version is the most recent version of all Districts
    that are a part of this Plan.
    """

    # The name of this plan
    name = models.CharField(max_length=200)

    # A description of the plan
    description = models.CharField(max_length=500, db_index=True, blank=True)

    # Is this plan a template?
    is_template = models.BooleanField(default=False)

    # Is this plan shared?
    is_shared = models.BooleanField(default=False)

    # The processing state of this plan (see ProcessingState Enum)
    processing_state = models.IntegerField(choices=ProcessingState.choices(), default=ProcessingState.UNKNOWN)
    
    # Is this plan considered a valid plan based on validation criteria?
    is_valid = models.BooleanField(default=False)

    # The most recent version of the districts in this plan.
    version = models.PositiveIntegerField(default=0)

    # The oldest available stored version of this plan.
    min_version = models.PositiveIntegerField(default=0)

    # The time when this Plan was created.
    created = models.DateTimeField(auto_now_add=True)

    # The time when this Plan was edited.
    edited = models.DateTimeField(auto_now=True)

    # The owner of this Plan
    owner = models.ForeignKey(User)

    # The legislative body that this plan is for
    legislative_body = models.ForeignKey(LegislativeBody)

    # A flag to indicate that upon post_save, when a plan is created,
    # it should create an Unassigned district. There are times when
    # this behaviour should be skipped (when copying plans, for example)
    create_unassigned = True

    def __unicode__(self):
        """
        Represent the Plan as a unicode string. This is the Plan's name.
        """
        return self.name

    class Meta:
        """
        Define a unique constraint on 2 fields of this model.
        """
        unique_together = ('name','owner','legislative_body',)

    def is_community(self):
        """
        Determine if this plan is a community map. Community maps have no
        limits to the number of districts -- in practicality, this limit
        is 9999 districts.
        """
        if self.legislative_body is None:
            return False

        return self.legislative_body.is_community
    
    def get_nth_previous_version(self, steps):
        """
        Get the version of this plan N steps away.

        Since editing a plan in its history purges higher versions of the
        districts in the plan, the version numbers become discontinuous.
        In order to support purging with these discontinuous version 
        numbers, this method assists in finding the valid version number
        of the plan that is so many steps behind the current plan.

        This problem does not occur when purging higher numbered versions 
        from a plan.

        Parameters:
            steps -- The number of 'undo' steps away from the current 
                     plan's version.

        Returns:
            A valid version of this plan in the past.
        """
        versions = self.district_set.order_by('-version').values('version').annotate(count=Count('version'))

        if steps < len(versions):
            return versions[steps]['version']

        # if the number of steps exceeds the total history of the
        # plan, the version cannot be less than zero. In addition,
        # all plans are guaranteed to have a version 0.
        return 0;


    def purge(self, before=None, after=None):
        """
        Purge portions of this plan's history.

        Use one of 'before' or 'after' keywords to purge either direction.
        If both are used, only the versions before will be purged.

        Keywords:
            before -- purge the history of this plan prior to this version.
            after -- purge the history of this plan after this version.
        """
        if before is None and after is None:
            return

        if not before is None:
            # Can't purge before zero, since that's the starting point
            if before <= 0:
                return

            ds = self.get_districts_at_version(before, include_geom=False, filter_empty=False)

            allQ = Q(plan__isnull=True)
            for d in ds:
                # Filter on this district
                q1 = Q(district_id=d.district_id)

                # Filter on all previous versions
                q2 = Q(version__lt=d.version)
               
                # Accumulate the criteria
                allQ = allQ | (q1 & q2)

            # get the IDs of all the offenders
            deleteme = self.district_set.filter(allQ)
        else:
            # Purge any districts between the version provided
            # and the latest version
            deleteme = self.district_set.filter(version__gt=after)

        # since comments are loosely bound, manually remove them, too
        pks = deleteme.values_list('id',flat=True)
        pkstr = map(lambda id:str(id), pks) # some genious uses text as a pk?
        ct = ContentType.objects.get(app_label='redistricting',model='district')
        Comment.objects.filter(object_pk__in=pkstr,content_type=ct).delete()

        # since tags are loosely bound, manually remove them, too
        TaggedItem.objects.filter(object_id__in=pks,content_type=ct).delete()

        # delete all districts at once
        deleteme.delete()

        
    def purge_beyond_nth_step(self, steps):
        """
        Purge portions of this plan's history that
        are beyond N undo steps away.

        Parameters:
            steps -- The number of 'undo' steps away from the current 
                     plan's version.
        """
        if (steps >= 0):
            prever = self.get_nth_previous_version(steps)
            if prever > self.min_version:
                self.purge(before=prever)
                self.min_version = prever
                self.save();

    def update_num_members(self, district, num_members):
        """
        Create and save a new district version with the new number of values

        Parameters:
            district -- The district to modify
            num_members -- The new number of representatives for the district
        """
                
        # Clone the district to a new version, with new num_members
        district_copy = copy(district)
        district_copy.version = self.version
        district_copy.num_members = num_members
        district_copy.id = None
        district_copy.save()

        # Clone the characteristics, comments and tags to this new version
        district_copy.clone_relations_from(district)
                
    @transaction.commit_on_success
    def add_geounits(self, districtinfo, geounit_ids, geolevel, version, keep_old_versions=False):
        """
        Add Geounits to a District. When geounits are added to one 
        District, they are also removed from whichever district they're 
        currently in. 

        NOTE: All calls to 'simplify' use the spatial units -- the map 
        units in web mercator are meters, so simplify(tolerance=100.0) 
        simplifies geometries to 100 meters between points (-ish).

        Parameters:
            districtinfo -- The district_id (NOT the id) of the
                destination District OR the district_id (NOT the id) of
                the destination District and the district name, as a
                tuple.
            geounit_ids -- A list of Geounit ids that are to be added
                to the District.
            geolevel -- The Geolevel of the geounit_ids.
            version -- The version of the Plan that is being modified.
            keep_old_versions -- Optional. If true, no older versions are purged.

        Returns:
            Either 1) the number of Districts changed if adding geounits 
            to a district that already exists; 2) the name of the district
            created with the passed geounits.
        """

        # fix the district id so that it is definitely an integer
        if type(districtinfo) == tuple:
            districtid = int(districtinfo[0])
            districtshort = districtinfo[1]
            districtlong = districtinfo[2]
        else:
            districtid = int(districtinfo)
            districtshort = self.legislative_body.get_short_label() % {'district_id':districtid}
            districtlong = self.legislative_body.get_label() % {'district_id':districtid}

        # fix the version so that it is definitely an integer
        version = int(version)
        
        # incremental is the geometry that is changing
        incremental = safe_union(Geounit.objects.filter(id__in=geounit_ids))

        fixed = False

        # Get the districts in this plan, at the specified version.
        districts = self.get_districts_at_version(version, include_geom=True)

        # Check if the target district is locked
        if any((ds.is_locked and ds.district_id == districtid) for ds in districts):
            return False

        # Collect locked district geometries, and remove locked sections
        locked = safe_union(District.objects.filter(id__in=[d.id for d in districts if d.is_locked]))
        incremental = incremental if locked is None else incremental.difference(locked)

        self.purge(after=version)

        target = None

        # First, remove the aggregate values from districts that are
        # not the target, and intersect the geounits provided
        for district in districts:
            if district.district_id == districtid:
                # If the district_id is the target, save the target.
                target = district
                continue

            if district.geom is None:
                # Nothing can interact with no geometry
                continue

            if not district.geom.relate_pattern(incremental,'T********'):
                # if this district has later edits, REVERT them to
                # this version of the district
                if not district.is_latest_version():
                    # Clone the district to a new version, with a different
                    # shape
                    district_copy = copy(district)
                    district_copy.version = self.version + 1
                    district_copy.id = None
                    district_copy.save()

                    # Clone the characteristics, comments, and tags to this 
                    # new version
                    district_copy.clone_relations_from(district)

                    fixed = True

                # go onto the next district
                continue

            # compute the geounits before changing the boundary
            geounits = Geounit.get_mixed_geounits(geounit_ids, self.legislative_body, geolevel, district.geom, True)

            # Set the flag to indicate that the districts have been fixed
            if len(geounits) > 0:
                fixed = True

            # Difference the district with the selection
            # This may throw a GEOSException, in which case this function
            # will not complete successfully, and all changes will be
            # rolled back, thanks to the decorator commit_on_success
            try:
                geom = district.geom.difference(incremental)
            except GEOSException, ex:
                # Can this be logged?
                raise ex

            # Make sure the geom is a multi-polygon.
            district.geom = enforce_multi(geom)

            # Clone the district to a new version, with a different shape
            district_copy = copy(district)
            district_copy.version = self.version + 1
            district_copy.id = None
            district_copy.save() # this auto-generates a district_id

            # There is always a geometry for the district copy
            district_copy.simplify() # implicit save

            # Clone the characteristcs, comments, and tags to this new version
            district_copy.clone_relations_from(district)

            # Update the district stats
            district_copy.delta_stats(geounits,False)

        new_target = False
        if target is None:
            target = District(short_label=districtshort, long_label=districtlong, plan=self, district_id=districtid, version=self.version, geom=MultiPolygon([]))
            target.save()
            new_target = True
                
        # If there are locked districts: augment the district boundary with the
        # boundary of the locked area, because get_mixed_geounits is getting
        # the geounits that lie outside of the provided geometry, but
        # within the boundaries of the geounit ids.
        if locked:
            if target.geom:
                bounds = target.geom.union(locked)
            else:
                bounds = locked
        else:
            bounds = target.geom

        # get the geounits before changing the target geometry
        geounits = Geounit.get_mixed_geounits(geounit_ids, self.legislative_body, geolevel, bounds, False)

        # set the fixed flag, since the target has changed
        if len(geounits) > 0:
            fixed = True

        # If there exists geometry in the target district
        if target.geom:
            # Combine the incremental (changing) geometry with the existing
            # target geometry
            # This may throw a GEOSException, in which case this function
            # will not complete successfully, and all changes will be
            # rolled back, thanks to the decorator commit_on_success
            try:
                union = target.geom.union(incremental)
                target.geom = enforce_multi(union)
            except GEOSException, ex:
                # Can this be logged?
                raise ex
        else:
            # Set the target district's geometry to the sum of the changing
            # Geounits
            target.geom = enforce_multi(incremental)

        # Clone the district to a new version, with a different shape.
        target_copy = copy(target)
        target_copy.version = self.version + 1
        target_copy.id = None

        target_copy.simplify() # implicit save happens here

        # Clone the characteristics, comments, and tags to this new version
        target_copy.clone_relations_from(target)

        # Update the district stats
        target_copy.delta_stats(geounits,True)

        # invalidate the plan, since it has been modified
        self.is_valid = False

        # save any changes to the version of this plan
        self.version += 1
        self.save()

        # purge old versions
        if settings.MAX_UNDOS_DURING_EDIT > 0 and not keep_old_versions:
            self.purge_beyond_nth_step(settings.MAX_UNDOS_DURING_EDIT)

        # purge the old target if a new one was created
        if new_target:
            District.objects.filter(id=target.id).delete()

        # Return a flag indicating any districts changed
        return fixed

    def get_biggest_geolevel(self):
        """
        A convenience method to get the "biggest" geolevel that could
        be used in this plan.  Helpful for get_mixed_geounits
        
        Returns:
            The geolevel in this plan with the minimum zoom level
        """
        leg_levels = LegislativeLevel.objects.filter(legislative_body = self.legislative_body)
        geolevel = leg_levels[0].geolevel

        for l in leg_levels:
            if l.geolevel.min_zoom < geolevel.min_zoom:
                geolevel = l.geolevel
        return geolevel

    def paste_districts(self, districts, version=None):
        """ 
        Add the districts with the given plan into the plan
        Parameters
            districts -- A list of districts to add to
                this plan
            version -- The plan version that requested the
                change.  Upon success, the plan will be one
                version greater.
        
        Returns:
            A list of the ids of the new, pasted districts
        """
    
        if version == None:
            version = self.version
        # Check to see if we have enough room to add these districts 
        # without going over MAX_DISTRICTS for the legislative_body
        current_districts = self.get_districts_at_version(version, include_geom=False)
        allowed_districts = self.legislative_body.max_districts + 1
        for d in current_districts:
            if d.district_id == 0 or not d.geom.empty:
                allowed_districts -= 1

        if allowed_districts <= 0:
            raise Exception('Tried to merge too many districts')

        # We've got room.  Add the districts.
        if version < self.version:
            self.purge(after=version)
        pasted_list = list()
        others = None
        for district in districts:
            new_district_id, others = self.paste_district(district, version=version, others=others)
            if new_district_id > 0:
                pasted_list.append(new_district_id)
        if len(pasted_list) > 0:
            self.version = version + 1
            self.save()
        return pasted_list

    # We'll use these types every time we paste.  Instantiate once in the class.
    global acceptable_intersections
    acceptable_intersections = ('Polygon', 'MultiPolygon', 'LinearRing')

    def paste_district(self, district, version=None, others=None):
        """
        Add the district with the given primary key into this plan

        Parameters:
            district -- The district to paste into the plan.
            version -- the plan version that requested the change.
                The saved districts will be one version greater.
                NB: If these districts are in a different plan, the ordering
                of the addition could have unexpected results

        Returns:
            The id of the created district
        """
        
        # Get the old districts from before this one is pasted
        if version == None:
            version = self.version
        new_version = version + 1
        if others == None:
            first_run = True
            others = self.get_districts_at_version(version, include_geom=True)
        else:
            first_run = False

        slot = None
        for d in others:
            if d.district_id != 0 and d.geom.empty:
                slot = d.district_id
                break

        biggest_geolevel = self.get_biggest_geolevel()

        # Pass this list of districts through the paste_districts chain
        edited_districts = list()

        # Save the new district to the plan to start
        newshort = '' if slot == None else self.legislative_body.get_short_label() % {'district_id':slot}
        newlong = '' if slot == None else self.legislative_body.get_label() % {'district_id':slot}
        pasted = District(short_label=newshort, long_label=newlong, plan=self, district_id = slot, geom=district.geom, simple = district.simple, version = new_version)
        pasted.save();
        if newshort  == '':
            pasted.short_label = self.legislative_body.get_short_label() % {'district_id':pasted.district_id}
            pasted.long_label = self.legislative_body.get_label() % {'district_id':pasted.district_id}
            pasted.save();
        pasted.clone_relations_from(district)
        
        # For the remaning districts in the plan,
        for existing in others:
            edited_districts.append(existing)
            # This existing district may be empty/removed
            if not existing.geom or not pasted.geom:
                continue
            # See if the pasted existing intersects any other existings
            if existing.geom.intersects(pasted.geom):
                intersection = existing.geom.intersection(pasted.geom)
                # We don't want touching districts (LineStrings in common) in our collection
                if intersection.geom_type == 'GeometryCollection':
                    intersection = filter(lambda g: g.geom_type in acceptable_intersections, intersection)
                    if len(intersection) == 0:
                        continue
                    intersection = MultiPolygon(intersection)
                elif intersection.empty == True or intersection.geom_type not in acceptable_intersections:
                    continue
                # If the target is locked, we'll update pasted instead;
                if existing.is_locked == True:
                    difference = pasted.geom.difference(existing.geom)
                    if difference.empty == True:
                        # This pasted district is consumed by others. Delete the record and return no number
                        pasted.delete()
                        return None
                    else:
                        pasted.geom = enforce_multi(difference)
                        pasted.simplify()
                    geounit_ids = map(str, biggest_geolevel.geounit_set.filter(geom__bboverlaps=enforce_multi(intersection)).values_list('id', flat=True))
                    geounits = Geounit.get_mixed_geounits(geounit_ids, self.legislative_body, biggest_geolevel.id, intersection, True)
                    pasted.delta_stats(geounits, False)
                else:
                    # We'll be updating the existing district and incrementing the version
                    difference = enforce_multi(existing.geom.difference(pasted.geom))
                    if first_run == True:
                        new_district = copy(existing)
                        new_district.id = None
                        new_district.save()
                        new_district.clone_relations_from(existing)
                    else:
                        new_district = existing
                    new_district.geom = difference
                    new_district.version = new_version
                    new_district.simplify()
                    new_district.save()
                    
                    # If we've edited the district, pop it on the new_district list
                    edited_districts.pop()
                    edited_districts.append(new_district)

                    geounit_ids = biggest_geolevel.geounit_set.filter(geom__bboverlaps=intersection).values_list('id', flat=True)
                    geounit_ids = map(str, geounit_ids)

                    geounits = Geounit.get_mixed_geounits(geounit_ids, self.legislative_body, biggest_geolevel.id, intersection, True)
                    
                    # Don't save Characteristics for this version if it's an empty district
                    if new_district.geom.empty:
                        new_district.computedcharacteristic_set.all().delete()
                    else:
                        new_district.delta_stats(geounits, False)
        return (pasted.id, edited_districts)

    def get_wfs_districts(self,version,subject_id,extents,geolevel, district_ids=None):
        """
        Get the districts in this plan as a GeoJSON WFS response.
        
        This method behaves much like a WFS service, returning the GeoJSON 
        for each district. This manual view exists because the limitations
        of filtering and the complexity of the version query -- it is 
        impossible to use the WFS layer in Geoserver automatically.

        Parameters:
            version -- The Plan version.
            subject_id -- The Subject attributes to attach to the district.
            extent -- The map extents.
            district_ids -- Optional array of district_ids to filter by.

        Returns:
            GeoJSON describing the Plan.
        """

        # If explicitly asked for no district ids, return no features
        if district_ids == []:
            return []
       
        qset = self.get_district_ids_at_version(version)

        bounds = Polygon.from_bbox(extents)
        bounds.srid = 3785

        qset = self.district_set.filter(id__in=qset)
        qset = qset.extra(select={'chop':"st_intersection(st_geometryn(simple,%d),st_geomfromewkt('%s'))" % (geolevel,bounds.ewkt)},where=["st_intersects(st_geometryn(simple,%d),st_geomfromewkt('%s'))" % (geolevel, bounds.ewkt)])
        qset = qset.defer('simple')

        exclude_unassigned = True

        # Filter by district_ids if the parameter is present
        if district_ids:
            # The 'int' conversion will throw an exception if the value isn't an integer.
            # This is desired, and will keep any harmful array values out of the query.
            qset = qset.filter(district_id__in=[int(id) for id in district_ids])
            exclude_unassigned = len(filter(lambda x: int(x) == 0, district_ids)) == 0

        # Don't return Unassigned district unless it was explicitly requested
        if exclude_unassigned:
            qset = qset.filter( ~Q(long_label='Unassigned') )

        features = []

        subj = Subject.objects.get(id=int(subject_id))
       
        for district in qset:
            compactness_calculator = Schwartzberg()
            compactness_calculator.compute(district=district)

            contiguity_calculator = Contiguity()
            contiguity_calculator.compute(district=district)

            # If this district contains multiple members, change the label
            label = district.long_label
            if (self.legislative_body.multi_members_allowed and (district.num_members > 1)):
                format = self.legislative_body.multi_district_label_format
                label = format.format(name=district.long_label, num_members=district.num_members)

            
            features.append({ 
                'id': district.id,
                'properties': {
                    'district_id': district.district_id,
                    'name': district.long_label,
                    'label': label,
                    'is_locked': district.is_locked,
                    'version': district.version,
                    'number': str(district.computedcharacteristic_set.get(subject=subj).number),
                    'contiguous': contiguity_calculator.result['value'],
                    'compactness': compactness_calculator.result['value'],
                    'num_members': district.num_members
                },
                'geometry': json.loads(GEOSGeometry(district.chop).geojson)
            })

        # Return a python dict, which gets serialized into geojson
        return features

    def get_district_ids_at_version(self, version):
        """
        Get IDs of Districts in this Plan at a specified version.

        Parameters:
            version -- The version of the Districts to fetch.

        Returns:
            An unevaluated QuerySet that gets the IDs of the Districts
            in this plan at the specified version.
        """
        qset = self.district_set.filter(version__lte=version)
        qset = qset.values('district_id')
        qset = qset.annotate(latest=Max('version'),max_id=Max('id'))
        return qset.values_list('max_id',flat=True)

    def get_districts_at_version(self, version, include_geom=False, filter_empty=True):
        """
        Get Plan Districts at a specified version.

        When a district is changed, a copy of the district is inserted
        into the database with an incremented version number. The plan version
        is also incremented.  This method returns all of the districts
        in the given plan at a particular version.

        Parameters:
            version -- The version of the Districts to fetch.
            include_geom -- Should the geometry of the district be fetched?

        Returns:
            A list of districts that exist in the plan at the version.
        """
        qset = self.district_set.filter(id__in=self.get_district_ids_at_version(version))
        if not include_geom:
            qset = qset.defer('geom','simple')

        districts = sorted(list(qset), key=lambda d: d.sortKey())
        simplest_level = self.legislative_body.get_geolevels()[-1]

        if filter_empty:
            # Don't return any districts that are empty (asside from the Unassigned district)
            return filter(lambda x: x.district_id == 0 or x.simple[simplest_level.id-1].num_coords > 0, districts)
        else:
            return districts

    @staticmethod
    def create_default(name,body,owner=None,template=True,processing_state=ProcessingState.READY,create_unassigned=True):
        """
        Create a default plan.

        Parameters:
            name - The name of the plan to create.
            owner - The system user that will own this plan.

        Returns:
            A new plan, owned by owner, with one district named 
            "Unassigned".
        """

        if not owner:
            # if no owner, admin gets this template
            owner = User.objects.get(username=settings.ADMINS[0][0])

        # Create a new plan. This will also create an Unassigned district
        # in the the plan.
        plan = Plan(name=name, legislative_body=body, is_template=template, version=0, owner=owner, processing_state=processing_state)
        plan.create_unassigned = create_unassigned

        try:
            plan.save()
        except Exception as ex:
            logger.warn( "Couldn't save plan: %s\n", ex )
            return None

        return plan

    def get_base_geounits_in_geom(self, geom, threshold=100, simplified=False):
        """
        Get a list of the geounit ids of the geounits that comprise 
        this geometry at the base level.  

        Parameters:
            threshold - distance threshold used for buffer in/out optimization
            simplified - denotes whether or not the geom passed in is already simplified

        Returns:
            A list of tuples containing Geounit IDs and portable ids
            that lie within this geometry. 
        """

        if not geom:
           return list()

        # Simplify by the same distance threshold used for buffering
        # Note: the preserve topology parameter of simplify is needed here
        simple = geom if simplified else geom.simplify(threshold, True)

        # If the simplification makes the polygon empty, use the unsimplified polygon
        simple = simple if not simple.empty else geom

        # Perform two queries against the simplified district, one buffered in,
        # and one buffered out using the same distance as the simplification tolerance
        geolevel = Geolevel.objects.get(id=self.legislative_body.get_base_geolevel())
        b_out = geolevel.geounit_set.filter(center__within=simple.buffer(threshold))
        b_in = geolevel.geounit_set.filter(center__within=simple.buffer(-1 * threshold))

        # Find the geounits that are different between the two queries,
        # and check if they are within the unsimplified district
        b_in_values_set = set(b_in.values_list('id', 'portable_id'))
        b_out_values_set = set(b_out.values_list('id', 'portable_id'))
        diff = set(b_out_values_set ^ b_in_values_set)
        diffwithin = []
        if len(diff) > 0:
            diffids = reduce(lambda x,y: x+y, list(diff))
            diffwithin = [(unit.id, unit.portable_id) for unit in Geounit.objects.filter(id__in=diffids) if unit.center.within(geom)]

        # Combine the geounits that were within the unsimplifed district with the buffered in list
        return list(b_in_values_set | set(diffwithin))

    def get_base_geounits(self, threshold=100):
        """
        Get a list of the geounit ids of the geounits that comprise 
        this plan at the base level.  

        Parameters:
            threshold - distance threshold used for buffer in/out optimization

        Returns:
            A list of tuples containing Geounit IDs, portable ids,
            district ids, and num_members that lie within this Plan. 
        """

        # Collect the geounits for each district in this plan
        geounits = []
        for district in self.get_districts_at_version(self.version, include_geom=True):
            # Unassigned is district 0
            if district.district_id > 0:
                districtunits = district.get_base_geounits(threshold)
                # Add extra district data to the tuples
                geounits.extend([(gid, pid, district.district_id, district.num_members) for (gid, pid) in districtunits])
        
        return geounits

    def get_assigned_geounits(self, threshold=100, version=None):
        """
        Get a list of the geounit ids of the geounits that comprise 
        this plan at the base level. This is different than
        get_base_geounits, because it doesn't return district ids
        along with the geounit ids, and should therefore be more performant.

        Parameters:
            threshold - distance threshold used for buffer in/out optimization
            version -- The version of the Plan.

        Returns:
            A list of tuples containing Geounit IDs and portable ids
            that lie within this Plan. 
        """

        if version == None:
           version = self.version

        # TODO: enhance performance. Tried various ways to speed this up by
        # creating a union of simplified geometries and passing it to get_base_geounits.
        # This seems like it would be faster, since the amount of query overhead is
        # reduced, but this offered no performance improvement, and instead caused
        # some accuracty issues. This needs further examination.
        geounits = []
        for district in self.get_districts_at_version(version,include_geom=True):
            if district.district_id > 0:
                geounits.extend(district.get_base_geounits(threshold))
        
        return geounits

    def get_unassigned_geounits(self, threshold=100, version=None):
        """
        Get a list of the geounit ids of the geounits that do not belong to
        any district of this plan at the base level. 

        Parameters:
            threshold - distance threshold used for buffer in/out optimization
            version -- The version of the Plan.

        Returns:
            A list of tuples containing Geounit IDs and portable ids
            that do not belong to any districts within this Plan. 
        """

        # The unassigned district contains all the unassigned items.
        if version:
            unassigned = self.district_set.filter(district_id=0, version__lte=version).order_by('-version')[0]
        else:
            unassigned = self.district_set.filter(district_id=0).order_by('-version')[0]

        # Return the base geounits of the unassigned district
        return unassigned.get_base_geounits(threshold)

    def get_available_districts(self, version=None):
        """
        Get the number of districts that are available in the current plan.

        Returns:
            The number of districts that may added to this plan.
        """
        if version == None:
           version = self.version

        current_districts = len(self.get_districts_at_version(version))
        available_districts = self.legislative_body.max_districts

        return available_districts - current_districts + 1 #add one for unassigned

    def fix_unassigned(self, version=None, threshold=100):
        """
        Assign unassigned base geounits that are fully contained within
        or adjacent to another district

        First fix any unassigned geounits that are fully contained within a district.
        Only fix other adjacent geounits if the minimum percentage of assigned
        geounits has been reached.

        Parameters:
            version -- The version of the Plan that is being fixed.
            threshold - distance threshold used for buffer in/out optimization

        Returns:
            Whether or not the fix was successful, and a message
        """

        if version == None:
           version = self.version

        num_unassigned = 0
        geolevel = Geolevel.objects.get(id=self.legislative_body.get_base_geolevel())

        # Check that there are unassigned geounits to fix
        unassigned_district = self.district_set.filter(district_id=0, version__lte=version).order_by('-version')[0]
        unassigned_geom = unassigned_district.geom
        if not unassigned_geom or unassigned_geom.empty:
            return False, 'There are no unassigned units that can be fixed.'

        # Get the unlocked districts in this plan with geometries
        districts = self.get_districts_at_version(version, include_geom=False)
        districts = District.objects.filter(id__in=[d.id for d in districts if d.district_id != 0 and not d.is_locked])
        districts = [d for d in districts if d.geom and not d.geom.empty]

        # Storage for geounits that need to be added. Map of tuples: geounitid -> (district_id, dist_val)
        to_add = {}

        # Check if any unassigned clusters are within the exterior of a district
        for unassigned_poly in unassigned_geom:
            for district in districts:
                for poly in district.geom:
                    if unassigned_poly.within(Polygon(poly.exterior_ring)):
                        for tup in self.get_base_geounits_in_geom(unassigned_poly, threshold=threshold):
                            to_add[tup[0]] = (district.district_id, 0)

        # Check if all districts have been assigned
        num_districts = len(self.get_districts_at_version(version, include_geom=False)) - 1
        not_all_districts_assigned = num_districts < self.legislative_body.max_districts
        if not_all_districts_assigned and not to_add:
            return False, 'All districts need to be assigned before fixing can occur. Currently: ' + str(num_districts)

        # Only check for adjacent geounits if all districts are assigned
        if not not_all_districts_assigned:
            # Get unassigned geounits, and subtract out any that have been added to to_add
            unassigned = self.get_unassigned_geounits(threshold=threshold, version=version)
            unassigned = [t[0] for t in unassigned]
            num_unassigned = len(unassigned)
            unassigned = list(set(unassigned) - set(to_add.keys()))
    
            # Check that the percentage of assigned base geounits meets the requirements
            num_total_units = geolevel.geounit_set.count()
            pct_unassigned = 1.0 * num_unassigned / num_total_units
            pct_assigned = 1 - pct_unassigned
            min_pct = settings.FIX_UNASSIGNED_MIN_PERCENT / 100.0
            below_min_pct = pct_assigned < min_pct
            if below_min_pct and not to_add:
                return False, 'The percentage of assigned units is: ' + str(int(pct_assigned * 100)) + '. Fixing unassigned requires a minimum percentage of: ' + str(settings.FIX_UNASSIGNED_MIN_PERCENT)
    
            if not below_min_pct:
                # Get the unassigned geounits from the ids
                unassigned = list(Geounit.objects.filter(pk__in=unassigned))
    
                # Remove any unassigned geounits that aren't on the edge
                temp = []
                for poly in unassigned_geom:
                    exterior = Polygon(poly.exterior_ring)
                    for g in unassigned:
                        if not g in temp and g.geom.intersects(unassigned_geom):
                            temp.append(g)
                unassigned = temp
                
                # Set up calculator/storage for comparator values (most likely population)
                calculator = SumValues()
                calculator.arg_dict['value1'] = ('subject', settings.FIX_UNASSIGNED_COMPARATOR_SUBJECT)
        
                # Test each unassigned geounit with each unlocked district to see if it should be assigned
                for district in districts:
                    # Calculate the comparator value for the district
                    calculator.compute(district=district)
                    dist_val = calculator.result['value']
        
                    # Check if geounits are touching the district
                    for poly in district.geom:
                        exterior = Polygon(poly.exterior_ring)
                        for geounit in unassigned:
                            if geounit.geom.touches(exterior):
                                if (geounit.id not in to_add or dist_val < to_add[geounit.id][1]):
                                    to_add[geounit.id] = (district.district_id, dist_val)

        # Add all geounits that need to be fixed
        if to_add:
            # Compile lists of geounits to add per district
            district_units = {}
            for gid, tup in to_add.items():
                did = tup[0]
                if did in district_units:
                    units = district_units[did]
                else:
                    units = []
                    district_units[did] = units
                units.append(gid)

            # Add units for each district, and update version, since it changes when adding geounits
            for did, units in district_units.items():
                self.add_geounits(did, [str(p) for p in units], geolevel.id, version, True)
                version = self.version
                
            # Fix versions so a single undo can undo the entire set of fixes
            num_adds = len(district_units.items())
            if num_adds > 1:
                # Delete interim unassigned districts
                self.district_set.filter(district_id=0, version__in=range(self.version - num_adds + 1, self.version)).delete()

                # Set all changed districts to the current version
                for dist in self.district_set.filter(version__in=range(self.version - num_adds + 1, self.version)):
                    dist.version = self.version
                    dist.save()

            # Return status message
            num_fixed = len(to_add)
            text = 'Number of units fixed: ' + str(num_fixed)
            num_remaining = num_unassigned - num_fixed
            if (num_remaining > 0):
                text += ', Number of units remaining: ' + str(num_remaining)
            return True, text

        return False, 'No unassigned units could be fixed. Ensure the appropriate districts are not locked.'

    @transaction.commit_manually
    def combine_districts(self, target, components, version=None):
        """
        Given a target district, add the components and combine
        their scores and geography.  Target and components should
        be districts within this plan
        Parameters:
            target - A district within this plan
            components - A list of districts within this plan
                to combine with the target
            
        Returns:
            Whether the operation was successful
        """
        # Check to be sure they're all in the same version and don't 
        # overlap - that should never happen
        if version == None:
            version = self.version
        if version != self.version:
            self.purge(after=version)

        district_keys = set(map(lambda d: d.id, components))
        district_keys.add(target.id)

        district_version = self.get_districts_at_version(version)
        version_keys = set(map(lambda d: d.id, district_version))
        if not district_keys.issubset(version_keys):
            raise Exception('Attempted to combine districts not in the same plan or version') 
        if target.is_locked:
            raise Exception('You cannot combine with a locked district')

        try:
            target.id = None
            target.version = version + 1
            target.save()

            # Combine the stats for all of the districts
            all_characteristics = ComputedCharacteristic.objects.filter(district__in=district_keys)
            all_subjects = Subject.objects.order_by('-percentage_denominator').all()
            for subject in all_subjects:
                relevant_characteristics = filter(lambda c: c.subject == subject, all_characteristics)
                number = sum(map(lambda c: c.number, relevant_characteristics))
                percentage = Decimal('0000.00000000')
                if subject.percentage_denominator:
                    denominator = ComputedCharacteristic.objects.get(subject=subject.percentage_denominator,district=target)
                    if denominator:
                        if denominator.number > 0:
                            percentage = number / denominator.number
                cc = ComputedCharacteristic(district=target, subject=subject, number=number, percentage=percentage)
                cc.save()

            # Create a new copy of the target geometry
            all_geometry = map(lambda d: d.geom, components)
            all_geometry.append(target.geom)
            target.geom = enforce_multi(safe_union(GeometryCollection(all_geometry,srid=target.geom.srid)), collapse=True)
            target.simplify()

            # Eliminate the component districts from the version
            for component in components:
                if component.district_id == target.district_id:
                    # Pasting a district to itself would've been handled earlier
                    continue
                component.id = None
                component.geom = MultiPolygon([], srid=component.geom.srid)
                component.version = version + 1
                component.simplify() # implicit save

            self.version += 1
            self.save()
            transaction.commit()
            return True, self.version
        except Exception as ex:
            transaction.rollback()
            return False, -1

    def get_district_info(self, version=None):
        """
        Get a set of tuples for each district in this plan. This will 
        generate a list of tuples sorted by the 'district_id' field that
        contains the district name, and the number of members in the
        district.

        Parameters:
            version -- Optional; if specified, it will get the district
                       info for the specified version of the plan. If
                       omitted, the most recent plan version will be used.
        """
        version = version if not version is None else self.version
        districts = self.get_districts_at_version(version, include_geom=False)
        districts = sorted(districts, key=attrgetter('district_id'))
        districts = filter(lambda d:d.long_label!='Unassigned', districts)
        districts = map(lambda d:(d.long_label,d.num_members,), districts)

        return districts

    @staticmethod
    def find_relationships(above_id, below_id, above_version=None, below_version=None, de_9im='T********'):
        """
        Finds all relationships between two layers using the supplied intersection matrix

        Parameters:
            above_id -- The id of the layer that is 'above' the below plan hierarchically.
                        The id is in the form of either 'plan.XXX' or 'geolevel.XXX'

            below_id -- The id of the layer that is 'below' the above plan hierarchically.
                        The id is in the form of either 'plan.XXX' or 'geolevel.XXX'
                          
            above_version -- Required only if the above_id is a Plan

            below_version -- Required only if the below_id is a Plan

            de_9im -- Dimensionally extended nine-intersection model string. Optional, by
                      default this is set to a standard intersection. ST_Relate is called
                      on each permutation of the two layers with the first parameter being
                      the above geometry, the second parameter being the below geometry,
                      and de_9im being the third parameter. Some examples:

                      T*F**FFF* (Equals)
                      FF*FF**** (Disjoint)
                      T******** (Intersects)
                      FT******* (Touches)
                      T*T****** (Crosses)
                      T*F**F*** (Within)
                      T*****FF* (Contains)
                      T*T***T** (Overlaps)
                      T*****FF* (Covers)
                      T*F**F*** (CoveredBy)

        Returns:
            An array of relationships, given as tuples, where the first item is the id of
            the district in the above layer of the relationship, the second 
            item is the id of the district in the below layer of the relationship, 
            the third item is the name associated with the first, and
            the fourth item is the name associated with the second.
        """
        # Determine whether the layers are plans or geolevels, and extract id
        is_above_plan = above_id.startswith('plan')
        above_id = int(above_id.split('.')[1])
        above_col_id = 'district_id' if is_above_plan else 'portable_id'
        above_table = 'redistricting_district' if is_above_plan else 'redistricting_geounit'
        above_name = 'long_label' if is_above_plan else 'name'

        is_below_plan = below_id.startswith('plan')
        below_id = int(below_id.split('.')[1])
        below_col_id = 'district_id' if is_below_plan else 'portable_id'
        below_table = 'redistricting_district' if is_below_plan else 'redistricting_geounit'
        below_name = 'long_label' if is_below_plan else 'name'

        # Ensure version is set on plans
        if is_above_plan and above_version is None:
            raise Exception('Version must be specified for above plan.')

        if is_below_plan and below_version is None:
            raise Exception('Version must be specified for below plan.')

        # Ensure DE-9IM string is valid
        if not re.match('[012TF\*]{9}', de_9im):
            raise Exception('DE-9IM string is invalid.')

        select = "SELECT above.%s, below.%s, above.%s, below.%s FROM %s as below" % (above_col_id, below_col_id, above_name, below_name, below_table)
        version_join = """
JOIN (
    SELECT max(version) as version, district_id FROM redistricting_district
    WHERE plan_id = %d 
    AND version <= %d 
    GROUP BY district_id
) AS lmt
"""
        district_cross_join = """
CROSS JOIN (
    SELECT sub.id, sub.district_id, sub.long_label, sub.geom
    FROM redistricting_district as sub
    %s ON sub.district_id = lmt.district_id
    WHERE sub.plan_id = %d AND sub.version = lmt.version AND sub.district_id > 0
) AS above
"""
        geo_cross = "CROSS JOIN redistricting_geounit as above"
        on_lmt = "ON below.district_id = lmt.district_id"
        relate = "AND ST_Relate(above.geom, below.geom, '%s')" % de_9im
        order = "ORDER BY above.%s, below.%s" % (above_col_id, below_col_id)
        below_join = version_join % (below_id, below_version) if below_version is not None else ""
        above_join = version_join % (above_id, above_version) if above_version is not None else ""
        above_cross = district_cross_join % (above_join, above_id)
        below_district_cross_join = district_cross_join % (below_join, below_id)
        below_and = "AND below.district_id > 0 AND below.version = lmt.version"
        plan_where = "WHERE below.plan_id = %d" % below_id
        geolevel_join = "JOIN redistricting_geounit_geolevel gl on %s.id = gl.geounit_id"
        geolevel_below_join = geolevel_join % "below"
        geolevel_above_join = geolevel_join % "above"
        geolevel_where = "WHERE gl.geolevel_id = %d" % below_id
        geolevel_and = "AND gl.geolevel_id = %d" % above_id

        # Two Plans
        if is_above_plan and is_below_plan:
            query = "%s %s %s %s %s %s %s %s" % (select, below_join, on_lmt, above_cross, plan_where, below_and, relate, order)
         
        # Plan above, Geolevel below
        elif is_above_plan and not is_below_plan:
            query = "%s %s %s %s %s %s" % (select, above_cross, geolevel_below_join, geolevel_where, relate, order)

        # Geolevel above, Plan below
        elif not is_above_plan and is_below_plan:
            query = "%s %s %s %s %s %s %s %s %s %s" % (select, below_join, on_lmt, geo_cross, geolevel_above_join, plan_where, below_and, geolevel_and, relate, order)

        # Two geolevels
        else:
            raise Exception('Geolevel-geolevel relationships not implemented.')

        cursor = connection.cursor()
        cursor.execute(query)
        return cursor.fetchall()

    def find_plan_relationships(self, other_plan, version=None, other_version=None, inverse=False, de_9im='T********'):
        """
        Finds all relationships between this plan and the below one.

        Parameters:
            other_plan -- The plan that is 'below' this plan hierarchically. The below
                          plan should most likely have a larger number of districts. A split occurs
                          when a district in this plan crosses the boundary of a district
                          in the other plan.
                          
            version -- Optional; if specified, splits will be calculated using
                       districts in the specified version of the plan. If
                       omitted, the most recent plan version will be used.

            other_version -- Optional; if specified, splits will be calculated using
                             districts in the specified version of the other plan. If
                             omitted, the most recent version of the other plan
                             will be used.

            inverse -- Optional; if specified, performs the inverse split operation

            de_9im -- Dimensionally extended nine-intersection model string. Optional, by
                      default this is set to a standard intersection.            

        Returns:
            An array of relationships, given as tuples, where the first item is the id of
            the district in the above layer of the relationship, the second 
            item is the id of the district in the below layer of the relationship, 
            the third item is the name associated with the first, and
            the fourth item is the name associated with the second.
        """
        if not other_plan:
            raise Exception('Other plan must be specified for use in finding relationships.')
        
        version = version if not version is None else self.version
        other_version = other_version if not other_version is None else other_plan.version

        top_id = 'plan.%d' % other_plan.id if inverse else 'plan.%d' % self.id
        top_version = other_version if inverse else version

        bottom_id = 'plan.%d' % self.id if inverse else 'plan.%d' % other_plan.id
        bottom_version = version if inverse else other_version
        
        return Plan.find_relationships(top_id, bottom_id, top_version, bottom_version, de_9im)

    def find_plan_splits(self, other_plan, version=None, other_version=None, inverse=False):
        """
        Helper method that finds plan splits. See find_plan_relationships for parameter details.
        """
        return self.find_plan_relationships(other_plan, version, other_version, inverse, '***T*****')

    def find_plan_components(self, other_plan, version=None, other_version=None, inverse=False):
        """
        Helper method that finds the components of districts. See find_plan_relationships for parameter details.
        Returns a map of all other districts that are fully contained within each district of this plan.
        """
        return self.find_plan_relationships(other_plan, version, other_version, inverse, 'T*****FF*')

    def find_plan_intersections(self, other_plan, version=None, other_version=None, inverse=False):
        """
        Helper method that finds intersecting districts. See find_plan_relationships for parameter details.
        Returns a map of all other districts that intersect each district of this plan.
        """
        return self.find_plan_relationships(other_plan, version, other_version, inverse, 'T********')

    def find_geolevel_relationships(self, geolevelid, version=None, inverse=False, de_9im='T********'):
        """
        Finds all relationships between this plan and the below geolevel layer.

        Parameters:
            geolevelid -- The geolevel that is 'below' this plan hierarchically.
                          A split occurs when a district in this plan crosses the
                          boundary of a geounit in the geolevel.
                          
            version -- Optional; if specified, splits will be calculated using
                       districts in the specified version of the plan. If
                       omitted, the most recent plan version will be used.

            inverse -- Optional; if specified, performs the inverse split operation

            de_9im -- Dimensionally extended nine-intersection model string. Optional, by
                      default this is set to a standard intersection.            

        Returns:
            An array of relationships, given as tuples, where the first item is the id of
            the district in the above layer of the relationship, the second 
            item is the portable_id of the geounit in the below layer of the relationship, 
            the third item is the name associated with the first, and
            the fourth item is the name associated with the second.
        """
        if not geolevelid:
            raise Exception('geolevelid must be specified for use in finding splits.')
        
        version = version if not version is None else self.version

        top_id = 'geolevel.%d' % geolevelid if inverse else 'plan.%d' % self.id
        top_version = None if inverse else version
        
        bottom_id = 'plan.%d' % self.id if inverse else 'geolevel.%d' % geolevelid
        bottom_version = version if inverse else None
        
        return Plan.find_relationships(top_id, bottom_id, top_version, bottom_version, de_9im)

    def find_geolevel_splits(self, geolevelid, version=None, inverse=False):
        """
        Helper method that finds geolevel splits. See find_plan_relationships for parameter details.
        """
        return self.find_geolevel_relationships(geolevelid, version, inverse, '***T*****')

    def find_geolevel_components(self, geolevelid, version=None, inverse=False):
        """
        Helper method that finds components of geolevel units. See find_plan_relationships for parameter details.
        Returns a map of all geolevel units that are fully contained within each district of this plan.
        """
        return self.find_geolevel_relationships(geolevelid, version, inverse, 'T*****FF*')

    def find_geolevel_intersections(self, geolevelid, version=None, inverse=False):
        """
        Helper method that finds intersections with geounits. See find_plan_relationships for parameter details.
        Returns a map of all geolevel units that intersect each district of this plan.
        """
        return self.find_geolevel_relationships(geolevelid, version, inverse, 'T********')

    def get_community_types(self, version=None):
        """
        Given a plan, return a dictionary with community types, keyed on district_id
        """
        community_types = {}
        
        for d in self.get_districts_at_version(version):
            typetags = filter(lambda tag:tag.name[:4]=='type', d.tags)
            if typetags:
                typetags = map(lambda tag:tag.name[5:], typetags)
                community_types[d.district_id] = typetags
        return community_types

    def count_community_types(self, version=None):
        """
        Given a plan, return a list of dictionaries, with each community type
        as the value for the 'type' key and the number of times it appears
        in the plan as the value for the 'number' key
        """
        districts = self.get_districts_at_version(version)
        items = TaggedItem.objects.filter(object_id__in=[d.id for d in districts])
        types = {}
        for i in items:
            name = i.tag.name
            if name.startswith('type='):
                name = name[5:]
            else:
                continue

            if name in types:
                types[name] += 1
            else:
                types[name] = 1
        return [ {'type': key, 'number': value} for key, value in types.items() ]

    @staticmethod
    def tag_plan_names(names, types):
        """
        Given a dictionary of names and a dictionary of types, return a dictionary of
        names with optional community types, keyed on district id
        """
        name_dict = {}
        for d in names.keys():
            name_dict[d] = '%s - %s' % (names[d], ', '.join(types[d])) if d in types else names[d]
        return name_dict

    def compute_splits(self, target, version=None, inverse=None, extended=None):
        results = {
            'splits':None,
            'interiors':[],
            'named_splits':None,
            'plan_name':self.name,
            'other_name':None,
            'is_geolevel':False,
            'is_community':False
        }
        other_names = None

        id = int(target[target.find('.')+1:])
        my_names = dict((d.district_id, d.long_label) for d in self.get_districts_at_version(version))

        if target.startswith('geolevel'):
            results['other_name'] = Geolevel.objects.get(pk=id).get_short_label()
            results['is_geolevel'] = True
            results['splits'] = self.find_geolevel_splits(id, version=version, inverse=inverse)
            if extended is True:
                results['interiors'] = self.find_geolevel_components(id, version=version, inverse=inverse)
        elif target.startswith('plan'):
            other_plan = Plan.objects.get(pk=id)
            results['other_name'] = other_plan.name
            if self.is_community():
                results['is_community'] = True
                
            results['splits'] = self.find_plan_splits(other_plan, version=version, inverse=inverse)
            if extended is True:
                results['interiors'] = self.find_plan_components(other_plan, version=version, inverse=inverse)
            other_names = dict((d.district_id, d.long_label) for d in other_plan.get_districts_at_version(other_plan.version))

        community_types = self.get_community_types(version=version)
        my_names = Plan.tag_plan_names(my_names, community_types)

        if other_names:
            other_community_types = other_plan.get_community_types(other_plan.version)
            other_names = Plan.tag_plan_names(other_names, other_community_types)

        # Swap names if inversed
        if inverse:
            if other_names:
                results['named_splits'] = [(other_names[s[0]], my_names[s[1]], True) for s in results['splits']]
                results['named_splits'] += [(other_names[s[0]], my_names[s[1]], False) for s in results['interiors']]
            else:
                results['named_splits'] = [(s[2], my_names[s[1]], True) for s in results['splits']]
                results['named_splits'] += [(s[2], my_names[s[1]], False) for s in results['interiors']]

            results['plan_name'] = results['other_name']
            results['other_name'] = self.name
        else:
            if other_names:
                results['named_splits'] = [(my_names[s[0]], other_names[s[1]], True) for s in results['splits']]
                results['named_splits'] += [(my_names[s[0]], other_names[s[1]], False) for s in results['interiors']]
            else:
                results['named_splits'] = [(my_names[s[0]], s[3], True) for s in results['splits']]
                results['named_splits'] += [(my_names[s[0]], s[3], False) for s in results['interiors']]

        # Get dictionaries on which we can regroup
        results['named_splits'] = [{'geo': x, 'interior': y, 'split': z} for x, y, z in results['named_splits']]
        return results 

    def get_community_type_info(self, target, version=None, inverse=None, include_counts=True):
        """
        Given a Plan, return the community type tables used in the split report.
        If the Plan on the "bottom" of the split report request is not a community map, 
        this method will return None
        """
        # We only return this for the community on the "bottom" layer
        target_id = int(target[target.find('.')+1:])
        community = None
        if target.startswith('geolevel') and inverse is True and self.is_community():
            # Get our splits
            intersections = self.find_geolevel_intersections(target_id, version=version, inverse=inverse)
            community = self
        elif target.startswith('plan'):
            target = Plan.objects.get(pk=target_id)
            if inverse is True and self.is_community():
                community = self
            elif inverse is False and target.is_community():
                community = target
                version = target.version
            intersections = self.find_plan_intersections(target, version=version, inverse=inverse)
        if community is None:
            # There's not community map as the "bottom" layer
            return
        types = community.get_community_types(version=version)
        my_names = dict((d.district_id, d.long_label) for d in community.get_districts_at_version(version))
        district_dict = {}
        for i in intersections:
            community_id = i[1]
            district_name = i[2]
            if district_name not in district_dict:
                district_dict[district_name] = {}
            current_dist = district_dict[district_name]
            try:
                for t in types[community_id]:
                    if t in current_dist:
                        current_dist[t] += 1
                    else:
                        current_dist[t] = 1
            except KeyError:
                # This community has no types
                continue

        type_splits = []
        for district, split in district_dict.items():
            for split_type, number in district_dict[district].items():
                type_splits.append({'name' :district, 'type': split_type, 'number': number })

        type_counts = community.count_community_types(version = version) if include_counts else None
        return {'type_splits': type_splits, 'type_counts': type_counts }

    def get_last_district_changed(self):
        """
        Get the last district that has been changed in this plan.

        Returns:
            The district with the version number that matches this plan.
        """
        districts = self.district_set.filter(version=self.version)
        if districts.count() == 0:
            return None
        return districts[0]

    def get_friendly_name(self):
        """
        Get an os-friendly name. This removes wildcards, path separators, and 
        line terminators from the plan name.
        """
        cleanRE = re.compile('\W+')
        return cleanRE.sub('_', self.name)

    def get_largest_geolevel(self):
        """
        Get the geolevel relevant to this plan that has the largest geounits
        """
        leg_levels = LegislativeLevel.objects.filter(legislative_body=self.legislative_body)
        geolevel = leg_levels[0].geolevel
        for l in leg_levels:
            if l.geolevel.min_zoom < geolevel.min_zoom:
                geolevel = l.geolevel
        return geolevel

    def reaggregate(self):
        """
        Reaggregate all computed characteristics for each district in this plan.
        
        @return: An integer count of the number of districts reaggregated
        """
        # Set the reaggregating flag
        self.processing_state = ProcessingState.REAGGREGATING
        self.save()

        try:
            # Find the geolevel relevant to this plan that has the largest geounits
            geolevel = self.get_largest_geolevel()
    
            # Get all of the geounit_ids for that geolevel
            geounit_ids = map(str, Geounit.objects.filter(geolevel=geolevel).values_list('id', flat=True))
    
            # Cycle through each district and update the statistics
            updated = 0
            for d in self.district_set.all():
                success = d.reaggregate(geounit_ids=geounit_ids)
                if success == True:
                    updated += 1

            # Reaggregation successful, unset the reaggregating flag
            self.processing_state = ProcessingState.READY
            self.save()
        
        except Exception as ex:
            logger.info('Unable to fully reaggreagate %d', self.id)
            logger.debug('Reason:', ex)

            # Reaggregation unsuccessful, set state back to needs reaggregation
            self.processing_state = ProcessingState.NEEDS_REAGG
            self.save()

        return updated


class PlanForm(ModelForm):
    """
    A form for displaying and editing a Plan.
    """
    class Meta:
        """
        A helper class that describes the PlanForm.
        """

        # This form's model is a Plan
        model=Plan
    

class District(models.Model):
    """
    A collection of Geounits, aggregated together.

    A District is a part of a Plan, and is composed of many Geounits. 
    Districts have geometry, simplified geometry, and pre-computed data
    values for Characteristics.
    """

    class Meta:
        """
        A helper class that describes the District class.
        """

        # Order districts by name, by default.
        ordering = ['short_label']

    # The district_id of the district, this is not the primary key ID,
    # but rather, an ID of the district that remains constant over all
    # versions of the district.
    district_id = models.PositiveIntegerField(default=None)

    # The short name of the district
    short_label = models.CharField(max_length=10)

    # The long name of the district
    long_label = models.CharField(max_length=256)

    # The parent Plan that contains this District
    plan = models.ForeignKey(Plan)

    # The geometry of this district (high detail)
    geom = models.MultiPolygonField(srid=3785, default=MultiPolygon([]))

    # The simplified geometry of this district
    simple = models.GeometryCollectionField(srid=3785, default=GeometryCollection([]))

    # The version of this district.
    version = models.PositiveIntegerField(default=0)

    # A flag that indicates if this district should be edited
    is_locked = models.BooleanField(default=False)

    # The number of representatives configured for this district
    num_members = models.PositiveIntegerField(default=1)

    # This is a geographic model, so use the geomanager for objects
    objects = models.GeoManager()
    
    def sortKey(self):
        """
        Sort districts by name, with numbered districts first.

        Returns:
            The Districts, sorted in numerical order.
        """
<<<<<<< HEAD
        name = self.short_label;
        prefix = self.plan.legislative_body.short_label
=======
        name = self.long_label;
        prefix = self.plan.legislative_body.get_short_label()
>>>>>>> 72c1368d
        index = prefix.find('%')
        if index >= 0:
            prefix = prefix[0:index]
        else:
            index = 0

        if name.startswith(prefix):
            name = name[index:]
        if name.isdigit():
            return '%03d' % int(name)
        return name 

    def sortVer(self):
        """
        Sort a list of districts first by district_id, then by 
        version number.

        Returns:
            district_id * 1000 + self.version
        """
        return self.district_id * 10000 + self.version

    def is_latest_version(self):
        """
        Determine if this district is the latest version of the district
        stored. If a district is not assigned to a plan, it is always 
        considered the latest version.
        """
        if self.plan:
            qset = self.plan.district_set.filter(district_id=self.district_id)
            maxver = qset.aggregate(Max('version'))['version__max']

            return self.version == maxver
        return true

    @property
    def is_unassigned(self):
        """
        Convenience property for readability (or a change in the district_id of 
        Unassigned)
        """
        return self.district_id == 0

    def __unicode__(self):
        """
        Represent the District as a unicode string. This is the District's 
        name.
        """
        return self.short_label

    def delta_stats(self,geounits,combine):
        """
        Update the stats for this district incrementally. This method
        iterates over all the computed characteristics and adds or removes
        the characteristic values for the specific geounits only.

        Parameters:
            geounits -- The Geounits to add or remove to this districts
                ComputedCharacteristic value.
            combine -- The aggregate value computed should be added or
                removed from the ComputedCharacteristicValue

        Returns:
            True if the stats for this district have changed.
        """
        # Get the subjects that don't rely on others first - that will save us
        # from computing characteristics for denominators twice
        all_subjects = Subject.objects.order_by('-percentage_denominator').all()
        changed = False

        # For all subjects
        for subject in all_subjects:
            # Aggregate all Geounits Characteristic values
            aggregate = Characteristic.objects.filter(geounit__in=geounits, subject__exact=subject).aggregate(Sum('number'))['number__sum']
            # If there are aggregate values for the subject and geounits.
            if not aggregate is None:
                # Get the pre-computed values
                defaults = {'number':Decimal('0000.00000000')}
                computed,created = ComputedCharacteristic.objects.get_or_create(subject=subject,district=self,defaults=defaults)

                if combine:
                    # Add the aggregate to the computed value
                    computed.number += aggregate
                else:
                    # Subtract the aggregate from the computed value
                    computed.number -= aggregate

                # If this subject is viewable as a percentage, do the math
                # using the already calculated value for the denominator
                if subject.percentage_denominator:
                    denominator = ComputedCharacteristic.objects.get(subject=subject.percentage_denominator,district=self)
                    if denominator:
                        if denominator.number > 0:
                            computed.percentage = computed.number / denominator.number
                        else:
                            computed.percentage = '0000.00000000'

                # If there are aggregate values for the subject & geounits.
                computed.save();

                changed = True

        return changed

    def reset_stats(self):
        """
        Reset the statistics to zero for this district. This method walks
        through all available subjects, and sets the computed 
        characteristic for this district to zero.

        Returns:
            True if the district stats were changed.
        """
        all_subjects = Subject.objects.all()
        changed = False

        # For all subjects
        for subject in all_subjects:
            # Get the pre-computed values
            defaults = {'number':Decimal('0000.00000000')}
            computed,created = ComputedCharacteristic.objects.get_or_create(subject=subject,district=self,defaults=defaults)

            if not created:
                # Add the aggregate to the computed value
                computed.number = '0000.00000000'
                computed.percentage = '0000.00000000'

                # Save these values
                computed.save();

                changed = True

        return changed


    def clone_relations_from(self, origin):
        """
        Copy the computed characteristics, comments, and tags from one 
        district to another.

        Cloning District Characteristics, Comments and Tags are required when 
        cloning, copying, or instantiating a template district.

        Parameters:
            origin -- The source District.
        """
        cc = ComputedCharacteristic.objects.filter(district=origin)
        for c in cc:
            c.id = None
            c.district = self
            c.save()

        ct = ContentType.objects.get(app_label='redistricting', model='district')
        cmts = Comment.objects.filter(object_pk=origin.id, content_type=ct)
        for cmt in cmts:
            cmt.id = None
            cmt.object_pk = self.id
            cmt.save()

        items = TaggedItem.objects.filter(object_id=origin.id, content_type=ct)
        for item in items:
            item.id = None
            item.object_id = self.id
            item.save()


    def get_base_geounits(self, threshold=100):
        """
        Get a list of the geounit ids of the geounits that comprise 
        this district at the base level.  
        
        We'll check this by seeing whether the centroid of each geounits 
        fits within the simplified geometry of this district.

        Parameters:
            threshold - distance threshold used for buffer in/out optimization

        Returns:
            A list of tuples containing Geounit IDs, portable ids, and num_members
            that lie within this District. 
        """
        return self.plan.get_base_geounits_in_geom(self.geom, threshold);

    def get_contiguity_overrides(self):
        """
        Retrieve any contiguity overrides that are applicable
        to this district. This is defined by any ContiguityOverride
        objects whose two referenced geounits both fall within
        the geometry of this district.
        """
        if not self.geom:
            return []

        filter = Q(override_geounit__geom__within=self.geom)
        filter = filter & Q(connect_to_geounit__geom__within=self.geom)
        return list(ContiguityOverride.objects.filter(filter))
    
    def simplify(self, attempts_allowed=5, attempt_step=.80):
        """
        Simplify the geometry into a geometry collection in the simple 
        field.

        Parameters:
            self - The district
        """
        plan = self.plan
        body = plan.legislative_body
        # This method returns the geolevels from largest to smallest
        # but we want them the other direction
        levels = body.get_geolevels()
        levels = sorted(levels, key=lambda l: l.id)
        simples = []
        index = 1
        for level in levels:
            while index < level.id:
                # We want to store the levels within a GeometryCollection, and make it so the level id
                # can be used as the index for lookups. So for disparate level ids, empty geometries need
                # to be stored. Empty GeometryCollections cannot be inserted into a GeometryCollection,
                # so a Point at the origin is used instead.
                simples.append(Point((0,0), srid=self.geom.srid))
                index += 1
            if self.geom.num_coords > 0:
                simplified = False
                attempts_left = attempts_allowed
                tolerance = level.tolerance

                while simplified is not True and attempts_left >= 1:
                    try:
                        simple_geom = self.geom.simplify(preserve_topology=True,tolerance=tolerance)
                        if simple_geom.valid:
                            simples.append(simple_geom)
                            simplified = True
                            attempts_left -= 1 # We just used one up
                            times_attempted = attempts_allowed-attempts_left
                            if times_attempted > 1:
                                logger.debug('Took %d attempts to simplify %s in plan "%s"; '
                                    'Succeeded with tolerance %s', times_attempted, self.long_label, self.plan.name, tolerance)
                        else:
                            raise Exception ('Polygon simplifies but isn\'t valid')
                    except Exception as error:
                        logger.debug('WARNING: Problem when trying to simplify %s at tolerance %s: %s',
                            self.long_label, tolerance, error)
                        tolerance = tolerance * attempt_step
                    attempts_left -= 1

                if not simplified:
                    simples.append(self.geom)
                    logger.debug('Ran out of attempts to simplify %s in plan "%s" for geolevel %s; using full geometry',
                        self.long_label, self.plan.name, level.get_short_label())
            else:
                simples.append( self.geom )

            index +=1 
        self.simple = GeometryCollection(tuple(simples),srid=self.geom.srid)
        self.save()

    def count_community_type_union(self, community_map_id, version=None):
        """
        Count the number of distinct types of communities in the provided
        community map. Only the community types of the communities that 
        intersect this district are counted.
        
        @param community_map_id: A L{Plan} ID linked to the 
            community-mapping L{LegislativeBody}.
        @param version: The version of the community_map to examine. 
            Defaults to the current plan version.
        @return: An integer count of the number of distinct community 
            types intersecting this district.
        """
        return len(self.get_community_type_union(community_map_id, version=version))

    def get_community_type_union(self, community_map_id, version=None):
        """
        Get the union of all the types of communities in this district.
        Only the community types of the communities that intersect this
        district are counted.

        @param community_map_id: A L{Plan} ID linked to the
            community-mapping L{LegislativeBody}.
        @param version: The version of the community_map to examine.
            Defaults to the current plan version.
        @return: The set of all community types in this district.
        """
        community_map = Plan.objects.get(id=community_map_id)

        if version is None:
            version = community_map.version

        # Filters - first get all districts
        communities = community_map.get_districts_at_version(version, include_geom=True)
        # Filter quickly by envelope
        communities = filter(lambda z: True if self.geom.envelope.intersects(z.geom.envelope) else False, communities)
        # Filter by relation - must have interior intersection
        communities = filter(lambda z: True if self.geom.relate_pattern(z.geom, 'T********') else False, communities)

        types = set()
        for community in communities:
            types = types | set(Tag.objects.get_for_object(community).filter(name__startswith='type='))
        return types

    def reaggregate(self, geounit_ids=None):
        """
        Reaggregate all computed characteristics for this district.

        @param geounit_ids: Optional set of geounits to filter on. If this is
            not provided, it will be calculatated by using all geounits
            in the largest geolevel of the plan.
        @return: True if reaggregation was successfull, False otherwise. 
        """

        # Find the geolevel relevant to this plan that has the largest geounits
        geolevel = self.plan.get_largest_geolevel()

        # If not specified, get all of the geounit_ids for that geolevel
        if geounit_ids is None:
            geounit_ids = map(str, Geounit.objects.filter(geolevel=geolevel).values_list('id', flat=True))
        
        try:
            body = self.plan.legislative_body
            geounits = Geounit.get_mixed_geounits(geounit_ids, body, geolevel.id, self.geom, True)
        
            # Grab all the computedcharacteristics for the district and reaggregate
            for cc in self.computedcharacteristic_set.order_by('-subject__percentage_denominator'):
                cs = Characteristic.objects.filter(subject=cc.subject, geounit__in=geounits)
                agg = cs.aggregate(Sum('number'))
                cc.number = agg['number__sum']
                cc.percentage = '0000.00000000'
                if cc.subject.percentage_denominator:
                    c = self.computedcharacteristic_set.get(subject=cc.subject.percentage_denominator)
                    denominator = c.number
                    if cc.number and denominator:
                        cc.percentage = cc.number / denominator
                if not cc.number:
                    cc.number = '00000000.0000'
                cc.save()
            return True
        except Exception as ex:
            logger.info('Unable to reaggreagate district "%s"', self.long_label)
            logger.debug('Reason:', ex)
            return False

# Enable tagging of districts by registering them with the tagging module
tagging.register(District)


class ComputedCharacteristic(models.Model):
    """
    ComputedCharacteristics are cached, aggregate values of Characteristics
    for Districts.

    ComputedCharacteristics represent the sum of the Characteristic values
    for all Geounits in a District. There will be one 
    ComputedCharacteristic per District per Subject.
    """

    # The subject
    subject = models.ForeignKey(Subject)

    # The district and area
    district = models.ForeignKey(District)

    # The total aggregate as a raw value
    number = models.DecimalField(max_digits=12,decimal_places=4)

    # The aggregate as a percentage of the percentage_denominator's aggregated value.
    percentage = models.DecimalField(max_digits=12, decimal_places=8, null=True, blank=True)

    class Meta:
        """
        A helper class that describes the ComputedCharacteristic class.
        """
        ordering = ['subject']

class Profile(models.Model):
    """
    Extra user information that doesn't fit in Django's default user
    table.

    Profiles for The Public Mapping Project include a password hint,
    and an organization name.
    """
    user = models.OneToOneField(User)

    # A user's organization
    organization = models.CharField(max_length=256)

    # A user's password hint.
    pass_hint = models.CharField(max_length=256)

    def __unicode__(self):
        """
        Represent the Profile as a unicode string. This is the a string
        with the User's name.
        """
        return "%s's profile" % self.user.username


def update_profile(sender, **kwargs):
    """
    A trigger that creates profiles when a user is saved.
    """
    created = kwargs['created']
    user = kwargs['instance']
    if created:
        profile = Profile(user=user, organization='', pass_hint='')
        profile.save()

def set_district_id(sender, **kwargs):
    """
    Incremented the district_id (NOT the primary key id) when a district
    is saved. The district_id is unique to the plan/version.  The 
    district_id may already be set, but this method ensures that it is set
    when saved.
    """
    district = kwargs['instance']
    if district.district_id is None:
        districts = district.plan.get_districts_at_version(district.version, include_geom=False)
        ids_in_use = map(lambda d: d.district_id, districts)
        max_districts = district.plan.legislative_body.max_districts + 1
        if len(ids_in_use) >= max_districts:
            raise ValidationError("Plan is at maximum district capacity of %d" % max_districts)
        else:
            # Find one not in use - 0 is unassigned
            # TODO - update this if unassigned is not district_id 0
            for i in range(1, max_districts+1):
                if i not in ids_in_use:
                    district.district_id = i
                    return

def update_plan_edited_time(sender, **kwargs):
    """
    Update the time that the plan was edited whenever the plan is saved.
    """
    district = kwargs['instance']
    plan = district.plan;
    plan.edited = datetime.now()
    plan.save()

def create_unassigned_district(sender, **kwargs):
    """
    When a new plan is saved, all geounits must be inserted into the 
    Unassigned districts.
    """
    plan = kwargs['instance']
    created = kwargs['created']

    if created and plan.create_unassigned:
        plan.create_unassigned = False

        unassigned = District(short_label=u"\u0398",long_label="Unassigned", version = 0, plan = plan, district_id=0)

        biggest_geolevel = plan.get_biggest_geolevel()
        all_geom = biggest_geolevel.geounit_set.collect().buffer(0)
        if all_geom.geom_type == 'MultiPolygon':
            all_geom = all_geom.cascaded_union

        if plan.district_set.count() > 0:
            taken = plan.district_set.all().unionagg()
            unassigned.geom =  enforce_multi(all_geom.difference(taken))
            unassigned.simplify() # implicit save
            geounit_ids = map(str, biggest_geolevel.geounit_set.filter(geom__bboverlaps=unassigned.geom).values_list('id', flat=True))
            geounits = Geounit.get_mixed_geounits(geounit_ids, plan.legislative_body, biggest_geolevel.id, unassigned.geom, True)
        else:
            unassigned.geom = enforce_multi(all_geom)
            unassigned.simplify() #implicit save
            geounits = biggest_geolevel.geounit_set.all()

        unassigned.delta_stats(geounits, True)

        
# Connect the post_save signal from a User object to the update_profile
# helper method
post_save.connect(update_profile, sender=User, dispatch_uid="publicmapping.redistricting.User")
# Connect the pre_save signal to the set_district_id helper method
pre_save.connect(set_district_id, sender=District)
# Connect the post_save signal to the update_plan_edited_time helper method
post_save.connect(update_plan_edited_time, sender=District)
# Connect the post_save signal from a Plan object to the 
# create_unassigned_district helper method (don't remove the dispatch_uid or 
# this signal is sent twice)
post_save.connect(create_unassigned_district, sender=Plan, dispatch_uid="publicmapping.redistricting.Plan")

def can_edit(user, plan):
    """
    Can a user edit a plan?
    
    In order to edit a plan, Users must own it or be a staff member.  
    Templates cannot be edited, only copied.

    Parameters:
        user -- A User
        plan -- A Plan

    Returns:
        True if the User has permissions to edit the Plan.

    """
    return (plan.owner == user or user.is_staff) and not plan.is_template and not plan.is_shared

def can_view(user, plan):
    """
    Can a user view a plan?

    In order to view a plan, the plan must have the shared flag set.

    Parameters:
        user -- A User
        plan -- A Plan

    Returns:
        True if the User has permissions to view the Plan.
    """
    return plan.owner == user or plan.is_shared or plan.is_template


def can_copy(user, plan):
    """
    Can a user copy a plan?

    In order to copy a plan, the user must be the owner, or a staff 
    member to copy a plan they own.  Any registered user can copy a 
    template.

    Parameters:
        user -- A User
        plan -- A Plan

    Returns:
        True if the User has permission to copy the Plan.
    """
    return plan.is_template or plan.is_shared or plan.owner == user or user.is_staff

def empty_geom(srid):
    """
    Create an empty MultiPolygon.

    Parameters:
        srid -- The spatial reference for this empty geometry.

    Returns:
        An empty geometry.
    """
    return MultiPolygon([], srid=srid)

def enforce_multi(geom, collapse=False):
    """
    Make a geometry a multi-polygon geometry.

    This method wraps Polygons in MultiPolygons. If geometry exists, but is
    neither polygon or multipolygon, an empty geometry is returned. If no
    geometry is provided, no geometry (None) is returned.

    Parameters:
        geom -- The geometry to check/enforce.
        collapse -- A flag indicating that this method should collapse 
                    the resulting multipolygon via cascaded_union. With
                    this flag, the method still returns a multipolygon.
    Returns:
        A multi-polygon from any geometry type.
    """
    mpoly = MultiPolygon([])
    if not geom is None:
        mpoly.srid = geom.srid

    if geom.empty:
        pass
    elif geom.geom_type == 'MultiPolygon':
        if collapse:
            mpoly = enforce_multi( geom.cascaded_union )
        else:
            mpoly = geom
    elif geom.geom_type == 'Polygon':
        # Collapse has no meaning if this is a single polygon
        mpoly.append(geom)
    elif geom.geom_type == 'GeometryCollection':
        components = []
        for item in geom:
            for component in enforce_multi(item):
                mpoly.append(component)

        if collapse:
            # Collapse the multipolygon group
            mpoly = enforce_multi( mpoly, collapse )

    return mpoly

def safe_union(collection):
    """
    Attempt to safely union a set of geometries. Sometimes, the default
    union() method on a geometry collection and/or geoqueryset results
    in a TopologyException. This method attempts to create a safe union
    of geometries by buffering the collection to 0, then performing a
    cascaded union on the remainder (if the result of the buffer is a
    multipolygon).
    """
    if isinstance(collection, GeoQuerySet):
        # collection is a GeoQuerySet
        thegeom = collection.collect()
        if collection.count() == 0:
            return thegeom
    elif isinstance(collection, GeometryCollection):
        # collection is a GeometryCollection
        thegeom = collection

    thegeom = thegeom.buffer(0)

    if thegeom.geom_type == 'MultiPolygon':
        thegeom = thegeom.cascaded_union

    return thegeom

class ScoreFunction(BaseModel):
    """
    Score calculation definition
    """

    # Namepace of the calculator module to use for scoring
    calculator = models.CharField(max_length=500)

    # Name of this score function
    name = models.CharField(max_length=50)

    # Whether or not this score function is for a plan
    is_planscore = models.BooleanField(default=False)

    # Whether a user can select this function for use in a 
    # statistics set, per legislative levelqq
    selectable_bodies = models.ManyToManyField(LegislativeBody)
    
    class Meta:
        """
        Additional information about the Subject model.
        """

        # The default method of sorting Subjects should be by 'sort_key'
        ordering = ['name']

        # A unique constraint on the name
        unique_together = ('name',)

    def get_calculator(self):
        """
        Retrieve a calculator instance by name.

        Parameters:
            name -- The fully qualified name of the calculator class.

        Returns:
            An instance of the requested calculator.
        """
        parts = self.calculator.split('.')
        module = ".".join(parts[:-1])
        m = __import__( module )
        for comp in parts[1:]:
            m = getattr(m, comp)            
        return m()

    def score(self, districts_or_plans, format='raw', version=None, score_arguments=None):
        """
        Calculate the score for the object or list of objects passed in.

        Parameters:
            districts_or_plans -- Either a single district, a single plan,
                a list of districts, or a list of plans. Whether or not 
                this deals with districts or plans must be in sync with 
                the value of is_planscore.
            format -- One of 'raw', 'html', or 'json'.
                Determines how the results should be returned.
            score_arguments -- a list of ScoreArguments to override the entries
                linked through the database

        Returns:
            A score for each district or plan contained within 
            districts_or_plans. If districts_or_plans is a single 
            district or plan, a single result will be returned. If it 
            is a list, a list of results in the same order as
            districts_or_plans will be returned.
        """
        # Raises an ImportError if there is no calculator with the given name
        calc = self.get_calculator()

        # Is districts_or_plans a list, or a single district/plan?
        is_list = isinstance(districts_or_plans, list)

        # Calculate results for every item in the list
        results = []
        for dp in (districts_or_plans if is_list else [districts_or_plans]):
            # Add all arguments that are defined for this score function
            if score_arguments is not None:
                args = score_arguments
            else:
                args = ScoreArgument.objects.filter(function=self)
            arg_lst = []
            for arg in args:
                # For 'score' types, calculate the score, and then pass the result on
                if (arg.type != 'score'):
                    calc.arg_dict[arg.argument] = (arg.type, arg.value)
                else:
                    score_fn = ScoreFunction.objects.get(name=arg.value)

                    # If this is a plan score and the argument is a 
                    # district score, extract the districts from the 
                    # plan, score each individually, # and pass into the 
                    # score function as a list
                    if not (self.is_planscore and not score_fn.is_planscore):
                        calc.arg_dict[arg.argument] = ('literal', score_fn.score(dp, format=format, version=version))
                    else:
                        version = dp.version if version is None else version
                        for d in dp.get_districts_at_version(version):
                            res = score_fn.score(d, format=format, version=version)
                            if isinstance(res,dict) and 'value' in res:
                                res = res['value']
                            arg_lst.append(res)

            # Build the keyword arguments based on whether this is for districts, plans, or list
            if len(arg_lst) > 0:
                kwargs = { 'list': arg_lst }
            elif self.is_planscore:
                kwargs = { 'plan': dp, 'version': version if version is not None else dp.version }
            else:
                kwargs = { 'district': dp }

            # Ask the calculator instance to compute the result
            calc.compute(**kwargs)

            # Format the result
            fl = format.lower()
            r = calc.html() if fl == 'html' else (calc.json() if fl == 'json' else calc.result)
            results.append(r)

        return results if is_list else results[0]

    def __unicode__(self):
        """
        Get a unicode representation of this object. This is the 
        ScoreFunction's name.
        """
        return self.get_label()


class ScoreArgument(models.Model):
    """
    Defines the arguments passed into a score function
    """

    # The score function this argument is for
    function = models.ForeignKey(ScoreFunction)

    # The name of the argument of the score function
    argument = models.CharField(max_length=50)

    # The value of the argument to be passed
    value = models.CharField(max_length=50)

    # The type of the argument (literal, score, subject)
    type = models.CharField(max_length=10)

    def __unicode__(self):
        """
        Get a unicode representation of this object. This is the Argument's
        arg/value/type.
        """
        return "%s / %s / %s" % (self.argument, self.type, self.value)

class ScoreDisplay(BaseModel):
    """
    Container for displaying score panels
    """

    # The name of the score display
    name = models.CharField(max_length=50)

    # The title of the score display, user-specifiable
    title = models.CharField(max_length=50)

    # The legislative body that this score display is for
    legislative_body = models.ForeignKey(LegislativeBody)

    # Whether or not this score display belongs on the leaderboard page
    is_page = models.BooleanField(default=False)

    # The style to be assigned to this score display
    cssclass = models.CharField(max_length=50, blank=True)

    # The owner of this ScoreDisplay
    owner = models.ForeignKey(User)

    class Meta:
        """
        Define a unique constraint on 2 fields of this model.
        """
        unique_together = ('name','title','owner','legislative_body')

    def __unicode__(self):
        """
        Get a unicode representation of this object. This is the Display's
        title.
        """
        if not self.title is None and self.title != '':
            return self.title
        else:
            return self.get_short_label()

    def copy_from(self, display=None, functions=[], owner=None, title=None):
        """ 
        Given a scoredisplay and a list of functions, this method
        will copy the display and assign the copy to the new owner
        
        Parameters:
            display -- a ScoreDisplay to copy - the current 
               Demographics display 
            functions -- a list of ScoreFunctions or the primary
                keys of ScoreFunctions to replace in the display's
                first "district" ScorePanel
            owner -- the owner of the new ScoreDisplay - only set if we're not copying self
            title -- the title of the new scorefunction - only set if we're not copying self
        
        Returns:
            The new ScoreDisplay
        """
        
        if display == None:
            return

        if self != display:
            self = copy(display)
            self.id = None
            self.name = ''

            self.owner = owner if owner != None else display.owner

            # We can't have duplicate titles per owner so append "copy" if we must
            if self.owner == display.owner:
                self.title = title if not title is None else "%s copy" % display.__unicode__()
            else:
                self.title = title if not title is None else display.__unicode__()

            self.save()
            self.scorepanel_set = display.scorepanel_set.all()

        else:
            self = display


        try:
            public_demo = self.scorepanel_set.get(type='district')
            if self != display:
                self.scorepanel_set.remove(public_demo)
                demo_panel = copy(public_demo)
                demo_panel.id = None
                demo_panel.name = '%(display_title)s Demographics' % {'display_title':self.title}
                demo_panel.save()
                self.scorepanel_set.add(demo_panel)
            else:
                demo_panel = public_demo

            demo_panel.score_functions.clear()
            if len(functions) == 0:
                return self
            for function in functions:
                if isinstance(function, types.IntType):
                    function = ScoreFunction.objects.get(pk=function) 
                if isinstance(function, types.StringTypes):
                    function = ScoreFunction.objects.get(pk=int(function))
                if type(function) == ScoreFunction:
                    demo_panel.score_functions.add(function)
            demo_panel.save()
            self.scorepanel_set.add(demo_panel)
            self.save()
        except Exception, ex:
            logger.info('Failed to copy ScoreDisplay %s to %s', display.__unicode__(), self.__unicode__())
            logger.debug('Reason: %s', ex)

        return self

    def render(self, dorp, context=None, version=None, components=None, function_ids=None):
        """
        Generate the markup for all the panels attached to this display.

        If the is_page property is set, render expects to receive a list
        of valid plans.

        If the is_page property is not set, render expects to receive a
        single plan, or a list of districts.

        Parameters:
            dorp -- A list of districts, plan, or list of plans.
            context -- Optional object that can be used for advanced rendering
            components -- Optional list of tuples that can be used to recompose
                the elements of a ScoreDisplay at runtime.  Each tuple should 
                consist of a ScorePanel at index 0, followed by any number of 
                ScoreFunctions tuples - a ScoreFunction followed by its arguments.
            version -- Optional; the version of the plan or district to render.
            function_ids -- Optional list of ScoreFunction ids in which to restrict rendering

        Returns:
            The markup for this display.
        """
        is_list = isinstance(dorp, list)

        if self.is_page and \
            (is_list and \
                any(not isinstance(item,Plan) for item in dorp)):
            # If this display is a page, it should receive a list of plans
            return ''
        elif not self.is_page:
            if is_list and \
                any(not isinstance(item,District) for item in dorp):
                # If this display is not a page, the list should be a set
                # of districts.
                return ''
            elif not is_list and \
                not isinstance(dorp,Plan):
                # If this display is not a page, the item should be a plan.
                return ''

        markup = ''
        if components is not None:
            for component in components:
                panel = component[0]
                if len(component) > 1:
                    markup += panel.render(dorp, context=context, version=version, components=list(component[1:]), function_ids=function_ids)
                else:
                    markup += panel.render(dorp, context=context, version=version, function_ids=function_ids)
        else:
            panels = self.scorepanel_set.all().order_by('position')

            for panel in panels:
                markup += panel.render(dorp, context=context, version=version, function_ids=function_ids)

        return markup


class ScorePanel(BaseModel):
    """
    Container for displaying multiple scores of a given type
    """

    # The name of this score panel
    name = models.CharField(max_length=50)

    # The title of this score panel - possibly user-specified
    title = models.CharField(max_length=50)

    # The type of the score display (plan, plan summary, district)
    type = models.CharField(max_length=20)

    # The score display this panel belongs to
    displays = models.ManyToManyField(ScoreDisplay)

    # Where this panel belongs within a score display
    position = models.PositiveIntegerField(default=0)
  
    # The filename of the template to be used for formatting this panel
    template = models.CharField(max_length=500)

    # The style to be assigned to this score display
    cssclass = models.CharField(max_length=50, blank=True)

    # The method of sorting the scores in this panel
    is_ascending = models.BooleanField(default=True)

    # The functions associated with this panel
    score_functions = models.ManyToManyField(ScoreFunction)

    def __unicode__(self):
        """
        Get a unicode representation of this object. This is the Panel's
        title.
        """
        if not self.title is None and self.title != '':
            return self.title
        else:
            return self.get_short_label()

    def render(self,dorp,context=None,version=None,components=None,function_ids=None):
        """
        Generate the scores for all the functions attached to this panel,
        and render them in the template.
        
        Only plan type panels are affected by the sorting order.

        Parameters:
            dorp -- A district, list of districts, plan, or list of plans.
            context -- Optional object that can be used for advanced rendering
            version -- Optional; version of the plan or district to render.
            components -- Optional list of ScoreFunction tuples to render
                 instead of any ScoreFunctions linked through the database.
                 Each tuple should be a ScoreFunction at index 0 followed by
                 and ScoreArguments
            function_ids -- Optional list of ScoreFunction ids in which to restrict rendering

        Returns:
            A rendered set of scores.
        """
        is_list = isinstance(dorp,list)

        # If this is a plan panel, it only renders plans
        if (self.type == 'plan' or self.type == 'plan_summary') and \
            not isinstance(dorp,Plan):
            if is_list:
                if any(not isinstance(item,Plan) for item in dorp):
                    return ''
            else:
                return ''

        # Given a plan, it will render using the districts within the plan
        if self.type == 'district' and \
            not isinstance(dorp,District):
            if is_list:
                if any(not isinstance(item,District) for item in dorp):
                    return ''
            elif isinstance(dorp,Plan):
                dorp = dorp.get_districts_at_version(version if version is not None else dorp.version, include_geom=True)
                is_list = True
            else:
                return ''

        # Keep track of whether we're using a parameter or the DB to populate our panel
        function_override = components is not None

        # Render an item for each plan and plan score
        if self.type == 'plan' or self.type == 'plan_summary':
            if is_list:
                plans = dorp
            else:
                plans = [dorp]

            planscores = []

            for plan in plans:
                plan_version = version if version is not None else plan.version
                
                if function_override:
                    functions = map(lambda f: f[0], components)
                else:
                    functions = self.score_functions.filter(is_planscore=True).order_by('name')

                for function in functions:
                    # Don't process this function if it isn't in the inclusion list
                    if function_ids and not function.id in function_ids:
                        continue
                    
                    if function_override:
                        if len(function) > 1:
                            arguments = function[1:]
                        function = function[0]
                        score = function.score(plans,format='html',version=plan_version,score_arguments=arguments)
                        sort = score

                    else:
                        score = ComputedPlanScore.compute(function,plan,format='html',version=plan_version)
                        sort = ComputedPlanScore.compute(function,plan,format='sort',version=plan_version)

                    planscores.append({
                        'plan': plan,
                        'name': function.get_short_label(),
                        'label': function.get_label(),
                        'description': function.get_long_description(),
                        'score': score,
                        'sort': sort
                    })

            if self.type == 'plan':
                planscores.sort(key=lambda x:x['sort'],reverse=not self.is_ascending)

            return "" if len(planscores) == 0 else render_to_string(self.template, {
                'settings': settings,
                'planscores': planscores,
                'functions': functions,
                'title': self.get_short_label(),
                'cssclass': self.cssclass,
                'position': self.position,
                'description': self.get_long_description(),
                'planname': '' if len(plans) == 0 else plans[0].name,
                'context': context
            })

        # Render each district with multiple scores
        elif self.type == 'district':
            if is_list:
                districts = dorp
            else:
                districts = [dorp]

            districtscores = []
            functions = []
            for district in districts:
                districtscore = { 'district':district, 'scores':[] }

                if function_override:
                    district_functions = reduce(lambda c: not c[0].is_planscore, components)
                    

                else:
                    district_functions = self.score_functions.filter(is_planscore=False)


                for function in district_functions:
                    # Don't process this function if it isn't in the inclusion list
                    if function_ids and not function.id in function_ids:
                        continue

                    if function_override:
                        if len(function) > 1:
                            arguments = function[1:]
                        function = function[0]
                        score = function.score(district,format='html',score_arguments=arguments)
                    else:
                        if not function.get_label() in functions:
                            functions.append(function.get_label())
                        score = ComputedDistrictScore.compute(function,district,format='html')

                    districtscore['scores'].append({
                        'district': district,
                        'name': function.get_short_label(),
                        'label': function.get_label(),
                        'description': function.get_long_description(),
                        'score': score
                    })

                if len(districtscore['scores']) > 0:
                    districtscores.append(districtscore)

            return "" if len(districtscores) == 0 else render_to_string(self.template, {
                'districtscores':districtscores,
                'functions':functions,
                'title': self.__unicode__(),
                'cssclass': self.cssclass,
                'settings':settings,
                'position':self.position,
                'context':context
            })

class ValidationCriteria(BaseModel):
    """
    Defines the required score functions to validate a legislative body
    """

    # The score function this criteria is for
    function = models.ForeignKey(ScoreFunction)

    # Name of this validation criteria
    name = models.CharField(max_length=50)

    # The legislative body that this validation criteria is for
    legislative_body = models.ForeignKey(LegislativeBody)

    def __unicode__(self):
        return self.get_label()

    class Meta:
        """
        Additional properties about the ValidationCriteria model.
        """
        verbose_name_plural = "Validation criterion"

        unique_together = ('name',)


class ComputedDistrictScore(models.Model):
    """
    A score generated by a score function for a district that can be 
    saved for later.

    These computed scores do not store the version number, since each
    district has a unique version.
    """

    # The score function that computes this score
    function = models.ForeignKey(ScoreFunction)

    # The district that this score relates to
    district = models.ForeignKey(District)

    # The actual score value
    value = models.TextField()

    def __unicode__(self):
        name = ''
        if not self.district is None:
            if not self.district.plan is None:
                name = '%s / %s' % (self.district.long_label, self.district.plan.name,)
            else:
                name = self.district.long_label

        if not self.function is None:
            name = '%s / %s' % (self.function.get_short_label(), name)
        else:
            name = 'None / %s' % name

        return name


    @staticmethod
    def compute(function,district,format='raw'):
        """
        Get the computed value. This method will leverage the cache when
        it is available, or it will populate the cache if it is not.

        If the cached score exists, it's value is not changed.

        If the cached score does not exist, this method will create it.

        Parameters:
            function -- A ScoreFunction to compute with
            district -- A District to compute on

        Returns:
            The cached value for the district.
        """
        created = False
        try:
            defaults = {'value':''}
            cache,created = ComputedDistrictScore.objects.get_or_create(function=function, district=district, defaults=defaults)

        except Exception as ex:
            logger.info('Could not retrieve nor create computed district score for district %d.', district.id)
            logger.debug('Reason:', ex)
            return None

        if created == True:
            score = function.score(district, format='raw')
            cache.value = cPickle.dumps(score)
            cache.save()
        else:
            try:
                score = cPickle.loads(str(cache.value))
            except:
                score = function.score(district, format='raw')

        if format != 'raw':
            calc = function.get_calculator()
            calc.result = score
            if format == 'html':
                return calc.html()
            elif format == 'json':
                return calc.json()
            elif format == 'sort':
                return calc.sortkey()
            else:
                # Unrecognized format!
                return None

        return score

    class Meta:
        unique_together = (('function','district'),)


class ComputedPlanScore(models.Model):
    """
    A score generated by a score function for a plan that can be saved
    for later.

    These computed scores contain version numbers, since a plan's version
    number is incremented each time, but scores need to exist for different
    plan version numbers, for history, etc.
    """

    # The score function that computes this score
    function = models.ForeignKey(ScoreFunction)

    # The plan that this score relates to
    plan = models.ForeignKey(Plan)

    # The version of the plan that this relates to
    version = models.PositiveIntegerField(default=0)

    # The actual score value
    value = models.TextField()

    @staticmethod
    def compute(function, plan, version=None, format='raw'):
        """
        Get the computed value. This method will leverage the cache when
        it is available, or it will populate the cache if it is not.

        If the cached score exists, its value is not changed.

        If the cached score does not exist, this method will create it.

        Parameters:
            function -- A ScoreFunction to compute with
            plan -- A Plan to compute on
            version -- Optional; the version of the plan to compute.

        Returns:
            The cached value for the plan.
        """
        created = False
        plan_version = version if version is not None else plan.version
        try:
            defaults = {'value':''}
            cache,created = ComputedPlanScore.objects.get_or_create(function=function, plan=plan, version=plan_version, defaults=defaults)

        except Exception,ex:
            logger.info('Could not retrieve nor create ComputedPlanScore for plan %d', plan.id)
            logger.debug('Reason:', ex)
            return None

        if created:
            score = function.score(plan, format='raw', version=plan_version)
            cache.value = cPickle.dumps(score)
            cache.save()
        else:
            try:
                score = cPickle.loads(str(cache.value))
            except:
                score = function.score(plan, format='raw', version=plan_version)
                cache.value = cPickle.dumps(score)
                cache.save()

        if format != 'raw':
            calc = function.get_calculator()
            calc.result = score
            if format == 'html':
                return calc.html()
            elif format == 'json':
                return calc.json()
            elif format == 'sort':
                return calc.sortkey()
            else:
                # Unrecognized format!
                return None

        return score

    def __unicode__(self):
        name = ''
        if not self.plan is None:
            name = self.plan.name

        if not self.function is None:
            name = '%s / %s' % (self.function.get_short_label(), name)
        else:
            name = 'None / %s' % name

        return name


class ContiguityOverride(models.Model):
    """
    Defines a relationship between two geounits in which special
    behavior needs to be applied when calculating contiguity.
    """

    # The geounit that is non-contiguous and needs an override applied
    override_geounit = models.ForeignKey(Geounit, related_name="override_geounit")

    # The geounit that the override_geounit is allowed to be considered
    # contiguous with, even in the absense of physical contiguity.
    connect_to_geounit = models.ForeignKey(Geounit, related_name="connect_to_geounit")

    # Manage the instances of this class with a geographically aware manager
    objects = models.GeoManager()

    def __unicode__(self):
        return '%s / %s' % (self.override_geounit.portable_id, self.connect_to_geounit.portable_id)


@transaction.commit_manually
def configure_views():
    """
    Create the spatial views for all the regions, geolevels and subjects.

    This creates views in the database that are used to map the features
    at different geographic levels, and for different choropleth map
    visualizations. All parameters for creating the views are saved
    in the database at this point.
    """
    cursor = connection.cursor()
    
    sql = "CREATE OR REPLACE VIEW identify_geounit AS SELECT rg.id, rg.name, rgg.geolevel_id, rg.geom, rc.number, rc.percentage, rc.subject_id FROM redistricting_geounit rg JOIN redistricting_geounit_geolevel rgg ON rg.id = rgg.geounit_id JOIN redistricting_characteristic rc ON rg.id = rc.geounit_id;"
    cursor.execute(sql)
    transaction.commit()

    logger.debug('Created identify_geounit view ...')

    for geolevel in Geolevel.objects.all():
        if geolevel.legislativelevel_set.all().count() == 0:
            # Skip 'abstract' geolevels if regions are configured
            continue

        lbset = ','.join(map( lambda x:str(x.legislative_body_id), geolevel.legislativelevel_set.all()))
        sql = "CREATE OR REPLACE VIEW simple_district_%s AS SELECT rd.id, rd.district_id, rd.plan_id, st_geometryn(rd.simple, %d) AS geom, rp.legislative_body_id FROM publicmapping.redistricting_district as rd JOIN publicmapping.redistricting_plan as rp ON rd.plan_id = rp.id WHERE rp.legislative_body_id IN (%s);" % (geolevel.name, geolevel.id, lbset)
        cursor.execute(sql)
        transaction.commit()

        logger.debug('Created simple_district_%s view ...', geolevel.name)

        sql = "CREATE OR REPLACE VIEW simple_%s AS SELECT rg.id, rg.name, rgg.geolevel_id, rg.simple as geom FROM redistricting_geounit rg JOIN redistricting_geounit_geolevel rgg ON rg.id = rgg.geounit_id WHERE rgg.geolevel_id = %%(geolevel_id)s;" % geolevel.name
        cursor.execute(sql, {'geolevel_id':geolevel.id})
        transaction.commit()

        logger.debug('Created simple_%s view ...', geolevel.name)
        
        for subject in Subject.objects.all():
            sql = "CREATE OR REPLACE VIEW %s AS SELECT rg.id, rg.name, rgg.geolevel_id, rg.geom, rc.number, rc.percentage FROM redistricting_geounit rg JOIN redistricting_geounit_geolevel rgg ON rg.id = rgg.geounit_id JOIN redistricting_characteristic rc ON rg.id = rc.geounit_id WHERE rc.subject_id = %%(subject_id)s AND rgg.geolevel_id = %%(geolevel_id)s;" % get_featuretype_name(geolevel.name, subject.name)
            cursor.execute(sql, {'subject_id':subject.id, 'geolevel_id':geolevel.id})
            transaction.commit()

            logger.debug('Created %s view ...', get_featuretype_name(geolevel.name, subject.name))

def get_featuretype_name(geolevel_name, subject_name=None):
    """
    A uniform mechanism for generating featuretype names.
    """
    if subject_name is None:
        return 'demo_%s' % geolevel_name
    else:
        return 'demo_%s_%s' % (geolevel_name, subject_name)<|MERGE_RESOLUTION|>--- conflicted
+++ resolved
@@ -2518,13 +2518,8 @@
         Returns:
             The Districts, sorted in numerical order.
         """
-<<<<<<< HEAD
         name = self.short_label;
-        prefix = self.plan.legislative_body.short_label
-=======
-        name = self.long_label;
         prefix = self.plan.legislative_body.get_short_label()
->>>>>>> 72c1368d
         index = prefix.find('%')
         if index >= 0:
             prefix = prefix[0:index]
