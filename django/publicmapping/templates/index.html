--- conflicted
+++ resolved
@@ -36,16 +36,12 @@
     <meta http-equiv="X-UA-Compatible" content="IE=8" />
     <meta name="author" content="David Zwarg, Andrew Jennings, Kenny Shepard" />
     <meta name="copyright" content="&copy; 2010 Micah Altman, Michael McDonald"/>
-<<<<<<< HEAD
     <meta property="og:title" content="DistrictBuilder: Web-based Open Source Software for Collaborative Redistricting" />
     <meta property="og:description" content="Draw your own redistricting plan by visiting the DistrictBuilder website." />
     <meta property="og:image" content="http://{{ site.domain }}/static-media/images/db_sprite.png"/>
 
-    <title>Welcome to DistrictBuilder</title>
+    <title>{% trans "Welcome to DistrictBuilder" %}</title>
     <link rel="shortcut icon" href="/static-media/images/favicon.ico" />   
-=======
-    <title>{% trans "Welcome to DistrictBuilder" %}</title>
->>>>>>> 72c1368d
     {% compress css %}
     <link rel="stylesheet" type="text/css" href="/static-media/css/reset.css"/>
     <link rel="stylesheet" type="text/css" href="/static-media/jquery/themes/custom-theme/jquery-ui.custom.css"/>
