# SOME DESCRIPTIVE TITLE.
# Copyright (C) YEAR THE PACKAGE'S COPYRIGHT HOLDER
# This file is distributed under the same license as the PACKAGE package.
# FIRST AUTHOR <EMAIL@ADDRESS>, YEAR.
#
#, fuzzy
msgid ""
msgstr ""
"Project-Id-Version: PACKAGE VERSION\n"
"Report-Msgid-Bugs-To: \n"
<<<<<<< HEAD
"POT-Creation-Date: 2012-01-06 15:07-0500\n"
"PO-Revision-Date: 2012-01-06 10:18\n"
"Last-Translator: Admin User <dzwarg+admin@azavea.com>\n"
=======
"POT-Creation-Date: 2012-01-10 16:33-0500\n"
"PO-Revision-Date: 2011-11-29 14:20\n"
"Last-Translator: Admin User <ajennings+saigon@azavea.com>\n"
>>>>>>> 133130aa
"Language-Team: LANGUAGE <LL@li.org>\n"
"Language: \n"
"MIME-Version: 1.0\n"
"Content-Type: text/plain; charset=UTF-8\n"
"Content-Transfer-Encoding: 8bit\n"
"Plural-Forms: nplurals=2; plural=(n != 1);\n"
"X-Translated-Using: django-rosetta 0.6.2\n"

#: views.py:264
msgid "Your Password Reset Request"
msgstr "Pedir la Restauración de la contraseña"

#: redistricting/admin.py:278
#, python-format
msgid "Successfully deleted %(count)d %(item)s"
msgstr "Eliminado correctamente %(count)d %(item)s."

#: redistricting/admin.py:303
#, python-format
msgid "Delete selected %(verbose_name_plural)s"
msgstr "Eliminar seleccionados %(verbose_name_plural)s"

#: redistricting/admin.py:390
msgid "No task with that id."
msgstr "No es una tarea con ese id."

#: redistricting/calculators.py:105 redistricting/calculators.py:239
#: redistricting/calculators.py:302 redistricting/calculators.py:522
#: redistricting/calculators.py:590 redistricting/calculators.py:659
#: redistricting/calculators.py:741 redistricting/calculators.py:818
#: redistricting/calculators.py:1292 redistricting/calculators.py:1361
#: redistricting/calculators.py:1443 redistricting/calculators.py:1913
#: redistricting/calculators.py:1990
msgid "n/a"
msgstr "n / a"

#: redistricting/calculators.py:1076 redistricting/calculators.py:1166
#: redistricting/calculators.py:1658 redistricting/calculators.py:1755
#, python-format
msgid "%(value)d (of %(target)s)"
msgstr "%(value)d (de %(target)s)"

#: redistricting/calculators.py:1437 redistricting/calculators.py:1453
msgid "Democrat"
msgstr "Demócrata"

#: redistricting/calculators.py:1437 redistricting/calculators.py:1453
msgid "Republican"
msgstr "Republicano"

#: redistricting/calculators.py:1439
msgid "Balanced"
msgstr "Equilibrado"

#: redistricting/calculators.py:2151
msgid "Total number of splits"
msgstr "Número total de divisiones"

#: redistricting/forms.py:95
msgid "Could not store uploaded Subject template."
msgstr "No se pudo guardar la plantilla subida Asunto."

#: redistricting/forms.py:125
msgid "Uploaded file cannot be found."
msgstr "El archivo cargado no se puede encontrar."

#: redistricting/forms.py:127
msgid "Uploaded file is required."
msgstr "El archivo cargado es necesario."

#: redistricting/forms.py:135
msgid "Please specify a unique subject name."
msgstr "Especifique un nombre único subject."

#: redistricting/forms.py:136
msgid "Check this box to overwrite the existing subject with the same name."
msgstr ""
"Marque esta casilla si desea sobrescribir el objeto existente con el mismo "
"nombre."

#: redistricting/forms.py:160
msgid "Uploaded file contains an invalid subject name."
msgstr "El archivo cargado contiene un nombre de subject no válido."

#: redistricting/reportcalculators.py:51 redistricting/reportcalculators.py:94
#: redistricting/reportcalculators.py:118
msgid "DistrictID"
msgstr "DistrictID"

#: redistricting/reportcalculators.py:52
#: redistricting/reportcalculators.py:119
#: redistricting/templates/basic_information.html:71
#: redistricting/templates/geography.html:93
msgid "Population"
msgstr "Población"

#: redistricting/reportcalculators.py:64
msgid "Within Target Range"
msgstr "Dentro del rango meta"

#: redistricting/reportcalculators.py:95
#: redistricting/templates/geography.html:53
#: redistricting/templates/viewplan.html:944
msgid "Compactness"
msgstr "Compacidad"

#: redistricting/reportcalculators.py:120
msgid "Proportion"
msgstr "Proporción"

#: redistricting/tasks.py:161
msgid "Problem importing your uploaded file."
msgstr "Problema al importar el archivo subido."

#: redistricting/tasks.py:162
msgid "Upload and import plan confirmation."
msgstr "Subir y confirmación de la importación del plan."

#: redistricting/tasks.py:163
<<<<<<< HEAD
=======
#, fuzzy
>>>>>>> 133130aa
msgid "Problem importing user uploaded file."
msgstr "Usuario Problema al importar archivos subidos."

#: redistricting/tasks.py:182
msgid "The zip file contains too many files"
msgstr "El archivo contiene demasiados archivos"

#: redistricting/tasks.py:206
msgid "The zip file must contain a comma separated value (.csv) file."
msgstr "El archivo debe contener un archivo separado por comas valor."

#: redistricting/tasks.py:248
msgid "Unexpected error during zip file processing"
msgstr "Error inesperado durante el proceso de archivo de almacenamiento"

#: redistricting/tasks.py:282
<<<<<<< HEAD
=======
#, fuzzy
>>>>>>> 133130aa
msgid "Plan couldn't be created. Be sure the plan name is unique."
msgstr "Plan no pudo ser creado. Asegúrese de que el nombre del plan es único."

#: redistricting/tasks.py:330
msgid "Did not import row:"
msgstr "No importar fila:"

#: redistricting/tasks.py:386
msgid "Unable to create district"
msgstr "No se puede crear el distrito"

#: redistricting/tasks.py:423
#, python-format
msgid ""
"Unable to create ComputedCharacteristic for district %(district_id)s, "
"subject %(subject_name)s"
msgstr ""
"No se puede crear para el distrito ComputedCharacteristic %(district_id)s, "
"%(subject_name)s tema"

#: redistricting/tasks.py:539
#, python-format
msgid "Competition submission (user: %(username)s, planid: %(plan_id)d)"
msgstr "Competencia presentación (usuario: %(username)s, planid: %(plan_id)d)"

#: redistricting/tasks.py:547
msgid "Plan submitted successfully"
msgstr "Plan presentado con éxito"

#: redistricting/tasks.py:1352
msgid ""
"There are an incorrect number of geounits in the uploaded Subject file. "
msgstr "Hay un número incorrecto de geounits en el archivo Subject subida."

#: redistricting/tasks.py:1381
msgid "Verifying consistency of uploaded geounits ..."
msgstr "Verificar la consistencia de la subida geounits ..."

#: redistricting/tasks.py:1422
msgid "There are a correct number of geounits in the uploaded Subject file, "
msgstr "Hay un número correcto de geounits en el archivo cargado Subject, "

#: redistricting/tasks.py:1425
msgid ""
"but the geounits do not have the same portable ids as those in the database."
msgstr ""
"pero el geounits no tienen la portable ids mismos que los de la base de "
"datos."

#: redistricting/tasks.py:1454
msgid "Copying records to characteristic table ..."
msgstr "Copiar los registros a la tabla characteristic ..."

#: redistricting/tasks.py:1500
msgid "The subject name contains invalid characters."
msgstr "El nombre de subject contiene caracteres no válidos."

#: redistricting/tasks.py:1508
msgid "Please correct the error and try again."
msgstr "Por favor, corrija el error y vuelva a intentarlo."

#: redistricting/tasks.py:1569
msgid "Created characteristics, resetting computed characteristics..."
msgstr "Characteristics creado, restablecer computed characteristics..."

#: redistricting/tasks.py:1632
msgid "Reset computed characteristics, renesting foundation geographies..."
msgstr "Restablecer computed characteristics, renesting geografías base..."

#: redistricting/tasks.py:1686
msgid "Renested foundation geographies, creating spatial views and styles..."
msgstr ""
"Renested geografías base, la creación de puntos de vista espacial y "
"estilos..."

#: redistricting/tasks.py:1750
msgid "Created spatial views and styles, cleaning quarantined data..."
msgstr ""
"Creado puntos de vista espacial y estilos, la limpieza de datos en "
"cuarentena..."

#: redistricting/tasks.py:1793
#, python-format
msgid "Upload complete. Subject \"%(subject_name)s\" added."
msgstr "Carga completa. Subject \"%(subject_name)s\" añadido."

#: redistricting/views.py:135
msgid "The current user may only have one session open at a time."
msgstr ""

#: redistricting/views.py:247
#, python-format
msgid "User %(username)s doesn't have permission to copy this model"
msgstr ""

#: redistricting/views.py:260
msgid "You already have a plan named that. Please pick a unique name."
msgstr ""

#: redistricting/views.py:282
msgid "Could not save district copies"
msgstr ""

#: redistricting/views.py:328
msgid "Validation successful"
msgstr ""

#: redistricting/views.py:750
msgid "Couldn't save new plan"
msgstr ""

#: redistricting/views.py:857 redistricting/views.py:943
#: redistricting/views.py:1116 redistricting/views.py:1178
#: redistricting/views.py:1243 redistricting/views.py:1294
#: redistricting/views.py:1338
#, fuzzy
msgid "No plan with the given id"
msgstr "No es una tarea con ese id."

#: redistricting/views.py:861 redistricting/views.py:947
#: redistricting/views.py:1342 redistricting/views.py:1354
msgid "User can't view the given plan"
msgstr ""

#: redistricting/views.py:865
msgid "Reports functionality is turned off."
msgstr ""

#: redistricting/views.py:870 redistricting/views.py:951
msgid "Information for report wasn't sent via POST"
msgstr ""

#: redistricting/views.py:881 redistricting/views.py:968
msgid "Plan report is ready."
msgstr ""

#: redistricting/views.py:889 redistricting/views.py:976
msgid "Report is building."
msgstr ""

#: redistricting/views.py:897 redistricting/views.py:984
msgid "Report generation started."
msgstr ""

#: redistricting/views.py:917 redistricting/views.py:993
msgid "Unrecognized status when checking report status."
msgstr ""

#: redistricting/views.py:1078
msgid "Created 1 new district"
msgstr ""

#: redistricting/views.py:1084
msgid "Reached Max districts already"
msgstr ""

#: redistricting/views.py:1087
msgid "Couldn't save new district."
msgstr ""

#: redistricting/views.py:1089
msgid "Must specify name, geolevel, and geounit ids for new district."
msgstr ""

#: redistricting/views.py:1120 redistricting/views.py:1182
#: redistricting/views.py:1247 redistricting/views.py:1298
msgid "User can't edit the given plan"
msgstr ""

#: redistricting/views.py:1126
msgid "No districts selected to add to the given plan"
msgstr ""

#: redistricting/views.py:1131
#, python-format
msgid "Going to merge %(number_of_merged_districts)d districts"
msgstr ""

#: redistricting/views.py:1139
#, python-format
msgid "Tried to merge too many districts; %(allowed_districts)d slots left"
msgstr ""

#: redistricting/views.py:1147
#, python-format
msgid "Merged %(num_merged_districts)d districts"
msgstr ""

#: redistricting/views.py:1189
msgid "Multi-members not allowed for this legislative body"
msgstr ""

#: redistricting/views.py:1221
#, python-format
msgid "Modified members for %(num_districts)d districts"
msgstr ""

#: redistricting/views.py:1267
msgid "Can't combine locked districts"
msgstr ""

#: redistricting/views.py:1274
#, fuzzy
msgid "Successfully combined districts"
msgstr "Eliminado correctamente %(count)d %(item)s."

#: redistricting/views.py:1277
msgid "Could not combine districts"
msgstr ""

#: redistricting/views.py:1308
msgid "Could not fix unassigned"
msgstr ""

#: redistricting/views.py:1351
#, fuzzy
msgid "No other plan with the given id"
msgstr "No es una tarea con ese id."

#: redistricting/views.py:1365
msgid "split"
msgstr ""

#: redistricting/views.py:1368
#, python-format
msgid "Found %(num_splits)d %(split_word)s"
msgstr ""

#: redistricting/views.py:1374
#, fuzzy
msgid "Could not query for splits"
msgstr "Número total de divisiones"

#: redistricting/views.py:1385
msgid "No planIds provided"
msgstr ""

#: redistricting/views.py:1405
msgid "Plan does not exist."
msgstr ""

#: redistricting/views.py:1415
msgid "No layers were provided."
msgstr ""

#: redistricting/views.py:1468 redistricting/views.py:1487
msgid "Could not add units to district."
msgstr ""

#: redistricting/views.py:1479
#, python-format
msgid "Updated %(num_fixed_districts)d districts"
msgstr ""

#: redistricting/views.py:1490
msgid "Geounits weren't found in a district."
msgstr ""

#: redistricting/views.py:1519
msgid "Must include lock parameter."
msgstr ""

#: redistricting/views.py:1521
msgid "Must include version parameter."
msgstr ""

#: redistricting/views.py:1527
msgid "Plan or district does not exist."
msgstr ""

#: redistricting/views.py:1536
#, python-format
msgid "District successfully %(locked_state)s"
msgstr ""

#: redistricting/views.py:1537
msgid "locked"
msgstr ""

#: redistricting/views.py:1537
msgid "unlocked"
msgstr ""

#: redistricting/views.py:1592
#, fuzzy
msgid "No plan exists with that ID."
msgstr "No es una tarea con ese id."

#: redistricting/views.py:1660
msgid "Subject for districts is required."
msgstr ""

#: redistricting/views.py:1663
msgid "Query failed."
msgstr ""

#: redistricting/views.py:1761
#, fuzzy
msgid "Geometry is required."
msgstr "El archivo cargado es necesario."

#: redistricting/views.py:1765
msgid "Invalid plan."
msgstr ""

#: redistricting/views.py:1778
msgid "Couldn't get geography info from the server. No plan with the given id."
msgstr ""

#: redistricting/views.py:1795
msgid "Unable to get Personalized ScoreDisplay"
msgstr ""

#: redistricting/views.py:1799
#, python-format
msgid "No displayId in request: %(request)s"
msgstr ""

#: redistricting/views.py:1806
msgid "Couldn't render display tab."
msgstr ""

#: redistricting/views.py:1836
msgid "Failed to get file status"
msgstr ""

#: redistricting/views.py:1868
msgid "File is not yet ready. Please try again in a few minutes"
msgstr ""

#: redistricting/views.py:1891
msgid "Task submitted"
msgstr ""

#: redistricting/views.py:1926
msgid "No display configured"
msgstr ""

#: redistricting/views.py:2024
msgid "Unknown filter method."
msgstr ""

#: redistricting/views.py:2146
msgid "Must declare planId, name and description"
msgstr ""

#: redistricting/views.py:2159
msgid "Updated plan attributes"
msgstr ""

#: redistricting/views.py:2161
msgid "Failed to save the changes to your plan"
msgstr ""

#: redistricting/views.py:2164
msgid "Cannot edit a plan you don't own."
msgstr ""

#: redistricting/views.py:2180 redistricting/views.py:2209
msgid "Must declare planId"
msgstr ""

#: redistricting/views.py:2188
msgid "Deleted plan"
msgstr ""

#: redistricting/views.py:2190
msgid "Failed to delete plan"
msgstr ""

#: redistricting/views.py:2193
msgid "Cannot delete a plan you don't own."
msgstr ""

#: redistricting/views.py:2223
msgid "Reaggregating plan"
msgstr ""

#: redistricting/views.py:2225
msgid "Failed to reaggregate plan"
msgstr ""

#: redistricting/views.py:2228
msgid "Cannot reaggregate a plan you don't own."
msgstr ""

#: redistricting/views.py:2249
#, python-format
msgid "Health retrieved at %(time)s\n"
msgstr ""

#: redistricting/views.py:2250
#, python-format
msgid "%(plan_count)d plans in database\n"
msgstr ""

#: redistricting/views.py:2252
#, python-format
msgid "%(session_count)d sessions in use out of %(session_limit)s\n"
msgstr ""

#: redistricting/views.py:2255
#, python-format
msgid "%(num_users)d active users over the last 10 minutes\n"
msgstr ""

#: redistricting/views.py:2258
#, python-format
msgid "%(mb_free)s MB of disk space free\n"
msgstr ""

#: redistricting/views.py:2260
#, python-format
msgid ""
"Memory Usage:\n"
"%(mem_free)s\n"
msgstr ""

#: redistricting/views.py:2264
#, python-format
msgid ""
"ERROR! Couldn't get health:\n"
"%s"
msgstr ""

#: redistricting/views.py:2272
#, fuzzy
msgid "No plan with that ID exists."
msgstr "No es una tarea con ese id."

#: redistricting/views.py:2310
#, python-format
msgid "No functions for %(panel)s"
msgstr ""

#: redistricting/views.py:2314
#, python-format
msgid "No user displays for %(user)s: %(exception)s"
msgstr ""

#: redistricting/views.py:2327
msgid "Couldn't delete personalized scoredisplay"
msgstr ""

#: redistricting/views.py:2364
msgid ""
"Each user is limited to 3 statistics sets. Please delete one or edit an "
"existing set."
msgstr ""

#: redistricting/views.py:2374
msgid "Didn't get functions in POST parameter"
msgstr ""

#: redistricting/views.py:2407
#, fuzzy
msgid "No plan with that ID was found."
msgstr "No es una tarea con ese id."

#: redistricting/templates/admin.email:17
msgid "Hello Admin"
msgstr "Hola Admin"

#: redistricting/templates/admin.email:19
msgid "There was a problem importing a plan file from user"
msgstr "Hubo un problema al importar un archivo de plan de de usuario"

#: redistricting/templates/admin.email:19
msgid ""
"This user attempted to upload a file containing a plan but had some "
"trouble.  The plan may have been imported."
msgstr ""
"Este usuario ha intentado cargar un archivo que contiene un plan, pero "
"tuvimos algunos problemas. El plan puede haber sido importados."

#: redistricting/templates/admin.email:22
msgid "Plan name"
msgstr "Apellido"

#: redistricting/templates/admin.email:32
msgid ""
"If the user continues to have problems with this process, please check the "
"application settings."
msgstr ""
"Si el usuario sigue teniendo problemas con este proceso, por favor revise la "
"configuración de la aplicación."

#: redistricting/templates/admin.email:34
msgid "Thank you."
msgstr "Gracias."

#: redistricting/templates/basic_information.html:44
#: redistricting/templates/demographics.html:44
#: redistricting/templates/geography.html:50
msgid "Dist."
msgstr "Dist."

#: redistricting/templates/basic_information.html:64
#: redistricting/templates/communities.html:62
#: redistricting/templates/community_demographics.html:62
#: redistricting/templates/demographics.html:64
msgid "Sorry, there is no demographic data for this plan"
msgstr "Lo sentimos, no hay datos demográficos correspondientes a este plan"

#: redistricting/templates/basic_information.html:68
#: redistricting/templates/geography.html:90
msgid "Stats Legend"
msgstr "Estadísticas Leyenda"

#: redistricting/templates/basic_information.html:73
#: redistricting/templates/geography.html:95
msgid "Far over target"
msgstr "Mucho sobre el objetivo"

#: redistricting/templates/basic_information.html:74
#: redistricting/templates/geography.html:96
msgid "Over target"
msgstr "Sobre el objetivo"

#: redistricting/templates/basic_information.html:75
#: redistricting/templates/geography.html:97
msgid "Meets target"
msgstr "Cumple con los objetivos"

#: redistricting/templates/basic_information.html:76
#: redistricting/templates/geography.html:98
msgid "Under target"
msgstr "En la meta"

#: redistricting/templates/basic_information.html:77
#: redistricting/templates/geography.html:99
msgid "Far Under target"
msgstr "Lejos en la meta"

#: redistricting/templates/basic_information.html:81
#: redistricting/templates/geography.html:52
#: redistricting/templates/geography.html:103
#: redistricting/templates/viewplan.html:945
msgid "Contiguity"
msgstr "Continuar"

#: redistricting/templates/basic_information.html:83
#: redistricting/templates/geography.html:105
msgid "Contiguous"
msgstr "Continuar"

#: redistricting/templates/basic_information.html:84
#: redistricting/templates/geography.html:106
msgid "Non-contiguous"
msgstr "No contiguos"

#: redistricting/templates/communities.html:44
#: redistricting/templates/community_demographics.html:44
msgid "Community"
msgstr "Comunidad"

#: redistricting/templates/editplan.html:35
msgid "Undo"
msgstr "Deshacer"

#: redistricting/templates/editplan.html:36
msgid "Redo"
msgstr "Rehacer"

#: redistricting/templates/editplan.html:42
msgid "Map Editing"
msgstr "Edición de mapas"

#: redistricting/templates/editplan.html:43
msgid "Tools"
msgstr "Instrumentos"

#: redistricting/templates/editplan.html:53
<<<<<<< HEAD
#: redistricting/templates/editplan.html:106
#: redistricting/templates/viewplan.html:433
=======
#: redistricting/templates/editplan.html:107
>>>>>>> 133130aa
msgid "Pan"
msgstr "Pan"

#: redistricting/templates/editplan.html:54
<<<<<<< HEAD
#: redistricting/templates/editplan.html:107
#: redistricting/templates/viewplan.html:434
=======
#: redistricting/templates/editplan.html:108
>>>>>>> 133130aa
msgid "Click on a geounit to see its demographic info."
msgstr "Haga clic sobre una geounit para ver su información demográfica."

#: redistricting/templates/editplan.html:54
<<<<<<< HEAD
#: redistricting/templates/editplan.html:107
#: redistricting/templates/editplan.html:111
#: redistricting/templates/viewplan.html:434
#: redistricting/templates/viewplan.html:437
=======
#: redistricting/templates/editplan.html:108
#: redistricting/templates/editplan.html:112
>>>>>>> 133130aa
msgid "Info"
msgstr "Info"

#: redistricting/templates/editplan.html:60
#, python-format
msgid ""
"Single %(body_member_long_label)s select; +Shift to select multiple "
"%(body_members)s"
msgstr ""
"Solteros %(body_member_long_label)s seleccionado; + Mayús para seleccionar "
"múltiples %(body_members)s"

#: redistricting/templates/editplan.html:60
msgid "Single"
msgstr "Solo"

#: redistricting/templates/editplan.html:60
#: redistricting/templates/editplan.html:61
#: redistricting/templates/editplan.html:62
#: redistricting/templates/viewplan.html:921
msgid "Select"
msgstr "Seleccionar"

#: redistricting/templates/editplan.html:61
msgid "Select by rectangle"
msgstr "Selección por rectángulo"

#: redistricting/templates/editplan.html:61
msgid "Rectangle"
msgstr "Rectángulo"

#: redistricting/templates/editplan.html:62
msgid "Select by drawing a polygon"
msgstr "Selección por dibujar un polígono"

#: redistricting/templates/editplan.html:62
msgid "Polygon"
msgstr "Polígono"

#: redistricting/templates/editplan.html:67
#, python-format
msgid ""
"Enable anchor mode, then select a %(body_member_long_label)s name to "
"repeatedly assign areas to a %(body_member_long_label)s"
msgstr ""
"Permitir anchor mode, then select a %(body_member_long_label)s name to "
"repeatedly assign areas to a %(body_member_long_label)s"

#: redistricting/templates/editplan.html:67
msgid "Anchor"
msgstr "Ancla"

#: redistricting/templates/editplan.html:69
msgid "Assign to"
msgstr "Asignar a"

#: redistricting/templates/editplan.html:70
#, python-format
msgid ""
"Assign %(body_members)s currently selected on map by choosing a "
"%(body_member_long_label)s name from drop down list"
msgstr ""
"Asignar %(body_members)s  seleccionado en el mapa de la elección de un  "
"%(body_member_long_label)s  nombre de la lista desplegable"

#: redistricting/templates/editplan.html:71
msgid "Select One"
msgstr "Seleccione uno"

#: redistricting/templates/editplan.html:76
msgid "New"
msgstr "Nuevo"

#: redistricting/templates/editplan.html:80
#, python-format
msgid ""
"Select areas on the map then drag them to into a %(body_member_long_label)s "
"for reassignment"
msgstr ""
"Seleccionar las áreas en el mapa a continuación, arrástrelos a en un "
"%(body_member_long_label)s  para la reasignación"

#: redistricting/templates/editplan.html:80
msgid "Click and<br/>Drag"
msgstr "Haga clic y <br/> Arrastrar"

#: redistricting/templates/editplan.html:86
msgid "Perform automated resolution of minor unassigned geographies"
msgstr "Realizar la resolución automatizada de menores geografías sin asignar"

#: redistricting/templates/editplan.html:86
msgid "Fix<br/>Unassigned"
msgstr "Fijar <br/> Sin asignar"

#: redistricting/templates/editplan.html:111
#, python-format
msgid "Click on a %(body_member_long_label)s to lock or unlock it."
msgstr ""
"Haga clic en un %(body_member_long_label)s  para bloquear o desbloquear."

#: redistricting/templates/editplan.html:111
msgid "Lock"
msgstr "Cerradura"

#: redistricting/templates/editplan.html:112
#, python-format
msgid "Click on a %(body_member_long_label)s to see its ID."
msgstr "Haga clic en un %(body_member_long_label)s  para ver su ID."

#: redistricting/templates/editplan.html:113
#, python-format
msgid "Unassign all the units in a %(body_member_long_label)s"
msgstr ""
"Cancelar la asignación de todas las unidades en un "
"%(body_member_long_label)s "

#: redistricting/templates/editplan.html:113
msgid "Unassign"
msgstr "Desasignar"

#: redistricting/templates/editplan.html:114
#, python-format
msgid "Copy a %(body_member_long_label)s from another %(plan_text)s"
msgstr "Copia de un %(body_member_long_label)s  de otra %(plan_text)s "

#: redistricting/templates/editplan.html:114
msgid "Copy and</br>Paste"
msgstr "Copia y </br> Pasta"

<<<<<<< HEAD
#: redistricting/templates/editplan.html:117
#: redistricting/templates/viewplan.html:440
msgid "Show<br/>Splits"
msgstr "Mostrar <br/> Se divide"

#: redistricting/templates/editplan.html:118
#: redistricting/templates/viewplan.html:441
=======
#: redistricting/templates/editplan.html:118
msgid "Show<br/>Splits"
msgstr "Mostrar <br/> Se divide"

#: redistricting/templates/editplan.html:119
>>>>>>> 133130aa
msgid "Generate<br/>Splits Report"
msgstr "Generar <br/> Divide Informe"

#: redistricting/templates/editplan.html:124
msgid "Select Multi-<br/>Member Districts"
msgstr "Seleccione Multi- <br/> Distritos miembro"

#: redistricting/templates/editplan.html:138
msgid "Submit Final Plan to Contest"
msgstr "Presentar el Plan Final del Concurso"

#: redistricting/templates/editplan.html:139
msgid ""
"You can submit your completed plan to be considered for the contest by "
"filling out this form."
msgstr ""
"Usted puede presentar su plan completo para ser considerado para el concurso "
"rellenando este formulario."

#: redistricting/templates/editplan.html:140
#: redistricting/templates/editplan.html:360
msgid "Submit Final Plan"
msgstr "Presentar Plan Final"

#: redistricting/templates/editplan.html:146
msgid "Share Plan With All Users"
msgstr "Plan de Acciones con todos los usuarios"

#: redistricting/templates/editplan.html:147
#, python-format
msgid ""
"By sharing a copy of your %(plan_text)s below, you are making your "
"%(plan_text)s available to all other users in the system. Give your "
"%(plan_text)s a unique name in order to share it. A copy of your current "
"%(plan_text)s will be added to the \"Shared\" section of the plan chooser."
msgstr ""
"Mediante el intercambio de copy of your %(plan_text)s below, you are making "
"your %(plan_text)s available to all other users in the system. Give your "
"%(plan_text)s a unique name in order to share it. A copy of your current "
"%(plan_text)s will be added to the \"Shared\" section of the plan chooser."

#: redistricting/templates/editplan.html:149
#, python-format
msgid "Name your shared %(plan_text)s"
msgstr "El nombre de su compartido %(plan_text)s"

#: redistricting/templates/editplan.html:151
msgid "Save and Share"
msgstr "He leído la"

#: redistricting/templates/editplan.html:155
msgid "Congratulations!"
msgstr "Documentación!"

#: redistricting/templates/editplan.html:156
#, python-format
msgid ""
"You have successfully shared your %(plan_text)s. You can share your "
"%(plan_text)s with others by giving them this link:"
msgstr ""
"Ha compartido su %(plan_text)s . Puedes compartir tus %(plan_text)s  con los "
"demás, dándoles el siguiente enlace:"

#: redistricting/templates/editplan.html:158
#, python-format
msgid "Continue Editing Current %(plantext)s"
msgstr "Continuar con la edición actual %(plantext)s "

#: redistricting/templates/editplan.html:159
#, python-format
msgid "Select New %(plan_text)s to Edit"
msgstr "Seleccione Nueva %(plan_text)s  para editar"

#: redistricting/templates/editplan.html:167
msgid "Verify and Submit Plan to Leaderboards"
msgstr "Verificar y presentar un plan de Líderes"

#: redistricting/templates/editplan.html:168
msgid ""
"In order to be considered for placement on the leaderboards your plan must "
"meet the criteria for creating a legal redistricitng plan. Keep in mind that "
"as soon as you edit a verified plan, it will automatically become "
"\"unverified\" and you will need to re-verify it in order for it to again be "
"considered for the leaderboards."
msgstr ""
"Con el fin de ser considerados para la colocación en las tablas de su plan "
"debe cumplir los criterios para la creación de un plan de redistricitng "
"legal. Tenga en cuenta que tan pronto como editar un plan de verificarse, se "
"convertirá automáticamente en \"no verificada\" y tendrá que volver a "
"verificar con el fin de que volverá a ser considerados para la clasificación."

#: redistricting/templates/editplan.html:169
msgid ""
"By verifying your plan, you are <em><strong>not</strong></em> sharing your "
"plan with other users. Your plan title and user name will simply show up in "
"the top ten lists (if your plan ranks in the top ten)."
msgstr ""
"Mediante la verificación de su plan, usted <strong><em>no</em></strong> está "
"compartiendo su plan con otros usuarios. El título de su plan y el nombre de "
"usuario simplemente se mostrará en el top ten listas (si su plan se "
"encuentra entre los diez primeros)."

#: redistricting/templates/editplan.html:171
msgid "How to verify and submit your plan:"
msgstr "Cómo comprobar y presentar su plan:"

#: redistricting/templates/editplan.html:173
msgid "Click the \"Verify and Submit to Leaderboards\" button."
msgstr "Haga clic en \"Verificar y someter a Marcadores\" botón."

#: redistricting/templates/editplan.html:174
msgid "If verified, you will be taken to the Leaderboard page."
msgstr "Si se verifica, se le llevará a la página de la tabla de posiciones."

#: redistricting/templates/editplan.html:175
msgid ""
"Check the leaderboards to see if your plan ranks in any of the top ten score "
"types."
msgstr ""
"Revise las tablas de clasificación para ver si su plan de filas en "
"cualquiera de los tipos de puntuación de los diez primeros."

#: redistricting/templates/editplan.html:179
msgid "Verify and Post Plan to Leaderboards"
msgstr "Verificar y Publicar el Plan de Líderes"

#: redistricting/templates/editplan.html:190
msgid ""
"Choose communities to paste into your map. A map can contain any number of "
"communities. If you would like to remove communities from your map, use the "
"community unassign tool."
msgstr ""
"Elija las comunidades para pegarlo en su mapa. Un mapa puede contener "
"cualquier número de comunidades. Si desea eliminar las comunidades de su "
"mapa, usar la herramienta de anular la asignación de la comunidad."

#: redistricting/templates/editplan.html:192
msgid ""
"Choose districts to paste into your plan.  A plan has a maximum number of "
"districts allowed by law.  If you would like to paste districts into a plan, "
"you must have fewer districts in your plan than the maximum allowed.  If you "
"would like to remove districts from your plan, use the district unassign "
"tool."
msgstr ""
"Elegir los distritos para pegar en su plan. Un plan tiene un número máximo "
"de los distritos permitido por la ley. Si desea pegar los distritos en un "
"plan, usted debe tener menor número de distritos en el plan de que el máximo "
"permitido. Si desea eliminar los distritos de su plan, utilice la "
"herramienta de anular la asignación del distrito."

#: redistricting/templates/editplan.html:196
#, python-format
msgid "1. Choose %(plantext)s"
msgstr "1. Elija %(plantext)s "

#: redistricting/templates/editplan.html:202
#, python-format
msgid "2. Select %(bodymember)s to copy"
msgstr "2. Seleccione %(bodymember)s  para copiar"

#: redistricting/templates/editplan.html:209
#, python-format
msgid "Click on a %(body_member_long_label)s's name to see a map"
msgstr "Haga clic en un %(body_member_long_label)s's name to see a map"

#: redistricting/templates/editplan.html:215
#, python-format
msgid "3. Paste selected %(body_member_long_label)s into working %(plan_text)s"
msgstr ""
"3. Pega seleccionados %(body_member_long_label)s  en de trabajo %(plan_text)s"

#: redistricting/templates/editplan.html:249
msgid ""
"Click on a row to edit the number of members for the selected district. "
"Press ENTER to complete editing a district."
msgstr ""
"Haga clic en una fila para editar el número de miembros de la zona "
"seleccionada. Pulse ENTER para completar la edición de un distrito."

#: redistricting/templates/editplan.html:253
msgid ""
"When all desired edits are made, press the Save button to save all changes "
"to the database."
msgstr ""
"Cuando todas las modificaciones que desee se realizan, pulse el botón "
"Guardar para guardar todos los cambios a la base de datos."

#: redistricting/templates/editplan.html:257
msgid "Target # of representatives:"
msgstr "# El objetivo de los representantes de:"

#: redistricting/templates/editplan.html:258
msgid "Target # of multi-member districts:"
msgstr "# El objetivo de los distritos plurinominales:"

#: redistricting/templates/editplan.html:259
msgid "Target # of members per multi-member district:"
msgstr "# El objetivo de los miembros por varios miembros de distrito:"

#: redistricting/templates/editplan.html:262
msgid ""
"Your plan currently has <span id=\"multi_num_reps\" class=\"multi_val\"></"
"span> representatives."
msgstr ""
"Su plan tiene actualmente <span id=\"multi_num_reps\" class=\"multi_val\"></"
"span> representantes."

#: redistricting/templates/editplan.html:263
msgid ""
"Your plan currently has <span id=\"multi_num_dists\" class=\"multi_val\"></"
"span> multi-member districts."
msgstr ""
"Su plan tiene actualmente <span id=\"multi_num_dists\" class=\"multi_val\"></"
"span> distritos plurinominales."

<<<<<<< HEAD
#: redistricting/templates/editplan.html:265
#: redistricting/templates/viewplan.html:374
=======
#: redistricting/templates/editplan.html:266
>>>>>>> 133130aa
msgid "Save"
msgstr "Ahorrar"

#: redistricting/templates/editplan.html:311 templates/account.html:47
msgid "First Name"
msgstr "Nombre"

#: redistricting/templates/editplan.html:315 templates/account.html:54
msgid "Last Name"
msgstr "Apellido"

#: redistricting/templates/editplan.html:319
msgid "Full Names of Team Members (if applicable)"
msgstr "Nombres y apellidos de los miembros del equipo (si procede)"

#: redistricting/templates/editplan.html:323
msgid "Team Name (if applicable)"
msgstr "Nombre del equipo (si aplica)"

#: redistricting/templates/editplan.html:327 templates/account.html:39
msgid "Email Address"
msgstr "Correo electrónico enviado"

#: redistricting/templates/editplan.html:331
msgid "Street Address"
msgstr "Dirección"

#: redistricting/templates/editplan.html:335
msgid "Phone Number"
msgstr "Número de teléfono"

#: redistricting/templates/editplan.html:340
msgid ""
"Values &ndash; tell us what values, considerations and trade-offs you made "
"in your plan:"
msgstr ""
"Los valores &ndash; nos dicen cuáles son los valores, las consideraciones y "
"compromisos que hizo en su plan:"

#: redistricting/templates/editplan.html:350
msgid ""
"\n"
"                    By submitting a plan for consideration, you are agreeing "
"to have the plan\n"
"                    published in local news media outlets and presented to "
"City Council. Unless\n"
"                    you request otherwise, the project partners will attempt "
"to include attribution\n"
"                    (your name or team name) for the plan whenever "
"feasible.\n"
"                    "
msgstr ""
"\n"
"Mediante la presentación de un plan para su examen, usted está de acuerdo "
"para que el plan publicado en los medios de comunicación locales y puntos de "
"venta presentadas al Ayuntamiento. A menos que usted solicite lo contrario, "
"los socios del proyecto tratarán de incluir la atribución (su nombre o el "
"nombre del equipo) para el plan siempre que sea posible."

#: redistricting/templates/editplan.html:364 templates/account.html:92
msgid "Indicates required field"
msgstr "Indica el campo requerido"

#: redistricting/templates/editplan.html:382
msgid "Community Info"
msgstr "Comunidad"

#: redistricting/templates/editplan.html:383
#: redistricting/templates/extra_demographics_congressional.html:3
#: redistricting/templates/extra_demographics_state senate.html:3
msgid "0"
msgstr "0"

#: redistricting/templates/editplan.html:387
msgid "1. Edit Community Label:"
msgstr "1. Editar etiquetas de la comunidad:"

#: redistricting/templates/editplan.html:394
msgid "2. Edit Community Type:"
msgstr "2. Editar tipo de comunidad:"

#: redistricting/templates/editplan.html:405
msgid "3. Comments:"
msgstr "3. Comentarios:"

#: redistricting/templates/editplan.html:413
msgid "Oops!"
msgstr "Oops!"

#: redistricting/templates/editplan.html:414
msgid "Sorry, your information could not be saved. Please try again later."
msgstr ""
"Lo sentimos, su información no se pudo guardar. Por favor, inténtelo de "
"nuevo más tarde."

#: redistricting/templates/error.email:15
#: redistricting/templates/importedplan.email:16
#: redistricting/templates/submitted.email:12
#: templates/forgottenpassword.email:12
msgid "Hello"
msgstr "Hola"

#: redistricting/templates/error.email:17
msgid ""
"We apologize for the inconvenience, but your uploaded file was not converted "
"into a plan. There are a few reasons why this might have happened. As best "
"we can tell, your file failed to upload for the following reason:"
msgstr ""
"Pedimos disculpas por las molestias, pero el archivo cargado no se convirtió "
"en un plan. Hay algunas razones por las que esto podría haber sucedido. Lo "
"mejor que podemos decir, su archivo no se han cargado por las siguientes "
"razones:"

#: redistricting/templates/error.email:23
msgid "If you correct this issue and upload your file again, we can try again."
msgstr ""
"Si corrige este problema y cargar el archivo de nuevo, podemos intentarlo de "
"nuevo."

#: redistricting/templates/error.email:25
#: redistricting/templates/importedplan.email:28
#: redistricting/templates/submitted.email:16
#: templates/forgottenpassword.email:18
msgid "Happy Redistricting!"
msgstr "Redistribución de Distritos administrador del sitio"

#: redistricting/templates/error.email:26
#: redistricting/templates/importedplan.email:29
#: redistricting/templates/submitted.email:17
#: templates/forgottenpassword.email:19
msgid "The Public Mapping Team"
msgstr "Sobre el Proyecto de Mapeo Pública"

#: redistricting/templates/extra_demographics_congressional.html:2
#: redistricting/templates/extra_demographics_state senate.html:2
msgid "Black VAP Majority (2000)"
msgstr "Negro VAP Mayoría (2000)"

#: redistricting/templates/extra_demographics_congressional.html:2
msgid "1"
msgstr "1"

#: redistricting/templates/extra_demographics_congressional.html:3
#: redistricting/templates/extra_demographics_state senate.html:3
msgid "Hisp. VAP Majority (2000)"
msgstr "Hisp. VAP Mayoría (2000)"

#: redistricting/templates/extra_demographics_state senate.html:2
msgid "5"
msgstr "5"

#: redistricting/templates/geography.html:86
msgid "Sorry, there is no geographic data for this plan"
msgstr "Lo sentimos, no hay datos demográficos correspondientes a este plan"

#: redistricting/templates/importedplan.email:18
msgid ""
"Your plan was created successfully. You can view, edit, and share your new "
"plan by logging in to District Builder, and pulling up the plan entitled"
msgstr ""
"Su plan se ha creado correctamente. Puede ver, editar y compartir su nuevo "
"plan al iniciar sesión en Distrito Builder, y tirando hacia arriba el plan "
"denominado"

#: redistricting/templates/importedplan.email:21
msgid "There were a few errors during import:"
msgstr "Hubo algunos errores durante la importación:"

#: redistricting/templates/leaderboard_panel_all.html:38
msgid "Top"
msgstr "Superior"

#: redistricting/templates/leaderboard_panel_all.html:44
#: redistricting/templates/leaderboard_panel_mine.html:42
msgid "Rank"
msgstr "Rango"

#: redistricting/templates/leaderboard_panel_all.html:45
#: redistricting/templates/leaderboard_panel_mine.html:43
#: templates/account.html:11
msgid "User Name"
msgstr "Nombre de Usuario:"

#: redistricting/templates/leaderboard_panel_all.html:46
#: redistricting/templates/leaderboard_panel_mine.html:44
msgid "Plan Name"
msgstr "Apellido"

#: redistricting/templates/leaderboard_panel_all.html:47
#: redistricting/templates/leaderboard_panel_mine.html:45
msgid "Score"
msgstr "Puntuación"

#: redistricting/templates/leaderboard_panel_mine.html:36
#: redistricting/templates/viewplan.html:282
msgid "My Plans"
msgstr "Mis planes"

#: redistricting/templates/plan_comments.html:10
msgid "Edit"
msgstr "Editar"

#: redistricting/templates/plan_comments.html:12
msgid "Type/s:"
msgstr "Tipo / s:"

#: redistricting/templates/plan_comments.html:26
msgid "Comments:"
msgstr "3. Comentarios:"

#: redistricting/templates/plan_summary.html:39
msgid "Score (Target)"
msgstr "Puntuación (Meta)"

#: redistricting/templates/plan_summary.html:39
msgid "Districts"
msgstr "Distritos"

#: redistricting/templates/printplan.html:37
#: redistricting/templates/viewplan.html:44
msgid "Open Source District Mapping Tool"
msgstr "Distrito de código abierto herramienta de mapeo"

#: redistricting/templates/printplan.html:55
msgid "Basemap:"
msgstr "Mapa base:"

#: redistricting/templates/printplan.html:55
msgid "contributors"
msgstr "contribuyentes"

#: redistricting/templates/printplan.html:63
msgid "Geography:"
msgstr "Geografía:"

#: redistricting/templates/printplan.html:75
msgid "Districts:"
msgstr "Distritos:"

#: redistricting/templates/printplan.html:94
#: redistricting/templates/printplan.html:97
msgid "Author:"
msgstr "Autor:"

#: redistricting/templates/printplan.html:100
msgid "Edited on:"
msgstr "Editado en:"

#: redistricting/templates/printplan.html:103
msgid "Printed on:"
msgstr "Impreso en"

#: redistricting/templates/printplan.html:109
msgid "Powered By DistrictBuilder"
msgstr "Desarrollado por DistrictBuilder"

#: redistricting/templates/printplan.html:111 templates/index.html:306
msgid "A project of"
msgstr "Un proyecto de"

#: redistricting/templates/report_panel.html:71
msgid "Average"
msgstr "Promedio"

#: redistricting/templates/split_report.html:30
#, python-format
msgid "Total Splits with %(other_name)s:"
msgstr "Total de splits con %(other_name)s :"

#: redistricting/templates/split_report.html:32
msgid "indicates split"
msgstr "indica división"

#: redistricting/templates/split_report.html:51
msgid "Total splits"
msgstr "Número total de divisiones"

#: redistricting/templates/split_report.html:53
#, python-format
msgid "of %(numgeographies)s"
msgstr "de %(numgeographies)s "

#: redistricting/templates/split_report.html:67
msgid "Type Summary By District"
msgstr "Resumen de tipos por el Distrito"

#: redistricting/templates/split_report.html:69
#: redistricting/templates/split_report.html:95
msgid "Type"
msgstr "Tipo"

#: redistricting/templates/split_report.html:69
msgid "Total By District"
msgstr "Total por el Distrito"

#: redistricting/templates/split_report.html:93
#, python-format
msgid "Type Summary for %(other_name)s"
msgstr "Resumen de tipo %(other_name)s "

#: redistricting/templates/split_report.html:95
msgid "Total"
msgstr "Total"

#: redistricting/templates/submission.email:12
msgid "user name"
msgstr "nombre de usuario:"

#: redistricting/templates/submission.email:13
msgid "plan id"
msgstr "identificación del plan de"

#: redistricting/templates/submission.email:14
msgid "plan version"
msgstr "plan de versión"

#: redistricting/templates/submission.email:15
msgid "plan name"
msgstr "apellido"

#: redistricting/templates/submission.email:16
msgid "legislative body"
msgstr "seleccione cuerpo legislativo"

#: redistricting/templates/submitted.email:14
msgid "Your plan"
msgstr "Su plan de"

#: redistricting/templates/submitted.email:14
msgid "has been successfully submitted. Thank you for your submission."
msgstr "se ha enviado correctamente. Muchas gracias por su presentación."

<<<<<<< HEAD
#: redistricting/templates/viewplan.html:41
msgid "Redistricting plan by DistrictBuilder"
msgstr "Redistribución de Distritos plan DistrictBuilder"

#: redistricting/templates/viewplan.html:42
msgid ""
"DistrictBuilder is web-based, open source software for collaborative "
"redistricting."
msgstr ""
"DistrictBuilder está basado en web, software de código abierto para la "
"redistribución de colaboración."

#: redistricting/templates/viewplan.html:45
msgid "Updated Plans from DistrictBuilder"
msgstr "Los planes actualizados de DistrictBuilder"

#: redistricting/templates/viewplan.html:46
msgid "Recently Shared Plans from DistrictBuilder"
msgstr "Planes recién compartidas por DistrictBuilder"

#: redistricting/templates/viewplan.html:217
#: redistricting/templates/viewplan.html:842
msgid "Plan"
msgstr "Plans"

#: redistricting/templates/viewplan.html:218
msgid "Draw"
msgstr "Trazar"

#: redistricting/templates/viewplan.html:218
msgid "View"
msgstr "Ver"

#: redistricting/templates/viewplan.html:219
msgid "Evaluate"
msgstr "Evaluar"

#: redistricting/templates/viewplan.html:220
msgid "Share"
msgstr "Compartir"

#: redistricting/templates/viewplan.html:222
msgid "Leaderboards"
msgstr "Clasificación"

#: redistricting/templates/viewplan.html:236 templates/index.html:152
msgid "Login"
msgstr "Iniciar sesión"

#: redistricting/templates/viewplan.html:244
msgid "My Account"
msgstr "Mi Cuenta"

#: redistricting/templates/viewplan.html:245
msgid "Logout"
msgstr "Logout"

#: redistricting/templates/viewplan.html:255
msgid "Choose a Plan. Start Drawing."
msgstr "Elegir un plan. Empezar a dibujar."

#: redistricting/templates/viewplan.html:264
msgid "Select District Layer"
msgstr "Seleccione la capa de Distrito"

#: redistricting/templates/viewplan.html:275
#: redistricting/templates/viewplan.html:277
#: redistricting/templates/viewplan.html:980
msgid "Select Plan Type"
msgstr "Seleccionar tipo de plan"

#: redistricting/templates/viewplan.html:280
msgid "Template"
msgstr "Plantilla"

#: redistricting/templates/viewplan.html:281
msgid "Shared"
msgstr "Compartido"

#: redistricting/templates/viewplan.html:283
msgid "Upload Plan"
msgstr "Subir plan de"

#: redistricting/templates/viewplan.html:290
#: redistricting/templates/viewplan.html:292
msgid "Select Plan"
msgstr "Seleccione el plan"

#: redistricting/templates/viewplan.html:294
msgid "Search"
msgstr "Búsqueda"

#: redistricting/templates/viewplan.html:299
msgid "Upload a District Index file:"
msgstr "Subir un archivo Índice de Distrito:"

#: redistricting/templates/viewplan.html:304
msgid ""
"You must choose a legislative body to which the new plan will be applied."
msgstr ""
"Usted debe elegir un órgano legislativo al que se aplica el nuevo plan."

#: redistricting/templates/viewplan.html:307
msgid "Select a body"
msgstr "Seleccione un cuerpo"

#: redistricting/templates/viewplan.html:322
msgid ""
"Please enter your email address so DistrictBuilder can send you a "
"confirmation when your plan has been uploaded. Your email will not be saved "
"or shared."
msgstr ""
"Por favor, introduzca su dirección de correo electrónico para "
"DistrictBuilder le enviará una confirmación cuando el plan se ha cargado. Tu "
"email no se guardará o compartido."

#: redistricting/templates/viewplan.html:333
#: redistricting/templates/viewplan.html:335
msgid "Name Plan and Start Drawing:"
msgstr "Nombre del Plan y empezar a dibujar:"

#: redistricting/templates/viewplan.html:339
msgid "Edit Selected Plan"
msgstr "Editar Plan Seleccionado"

#: redistricting/templates/viewplan.html:340
msgid "Copy and Save Selected Plan"
msgstr "Copiar y Guardar Plan Seleccionado"

#: redistricting/templates/viewplan.html:345
msgid "Start Drawing"
msgstr "Empezar a dibujar"

#: redistricting/templates/viewplan.html:352
msgid "Plan Details"
msgstr "Detalles del plan"

#: redistricting/templates/viewplan.html:353
msgid "User Name:"
msgstr "Nombre de Usuario:"

#: redistricting/templates/viewplan.html:356
msgid "Plan Name:"
msgstr "Nombre del Plan:"

#: redistricting/templates/viewplan.html:359
msgid "Description:"
msgstr "Descripción:"

#: redistricting/templates/viewplan.html:362
msgid "# of Districts:"
msgstr "# de distritos:"

#: redistricting/templates/viewplan.html:365
msgid "Shared:"
msgstr "Compartido:"

#: redistricting/templates/viewplan.html:368
msgid "Last Modified:"
msgstr "Última modificación:"

#: redistricting/templates/viewplan.html:373
msgid "Edit Details"
msgstr "Editar los detalles"

#: redistricting/templates/viewplan.html:375
msgid "Cancel"
msgstr "Cancelar"

#: redistricting/templates/viewplan.html:389
msgid "Set Map<br/>Layers"
msgstr "Establecer capas<br/>de mapa"

#: redistricting/templates/viewplan.html:392
msgid "Export"
msgstr "Exportación"

#: redistricting/templates/viewplan.html:394
msgid "Print"
msgstr "Imprimir"

#: redistricting/templates/viewplan.html:395
msgid "Shape File"
msgstr "Forma de archivo"

#: redistricting/templates/viewplan.html:396
msgid "Raw Data"
msgstr "Los datos en bruto"

#: redistricting/templates/viewplan.html:416
msgid "Map Tools"
msgstr "Instrumentos"

#: redistricting/templates/viewplan.html:437
msgid "Click on a district to see its ID."
msgstr "Haga clic en un distrito  para ver su ID."

#: redistricting/templates/viewplan.html:470
msgid "Edit Stats"
msgstr "Editar Estadísticas"

#: redistricting/templates/viewplan.html:475
msgid "Statistics"
msgstr "Características"

#: redistricting/templates/viewplan.html:482
msgid "Loading Statistics..."
msgstr "Estadísticas de carga..."

#: redistricting/templates/viewplan.html:497
msgid "Reference Layer:"
msgstr "Capa de referencia:"

#: redistricting/templates/viewplan.html:498
#: redistricting/templates/viewplan.html:923
#: redistricting/templates/viewplan.html:943
#: redistricting/templates/viewplan.html:959
msgid "None"
msgstr "Nada"

#: redistricting/templates/viewplan.html:520
#, python-format
msgid "Generate Splits Report for Current %(plan_text_title)s"
msgstr "Generar el informe se corta %(plan_text_title)s actual"

#: redistricting/templates/viewplan.html:522
msgid "Select reference layer(s) for comparison."
msgstr "Seleccionar la capa de referencia para la comparación."

#: redistricting/templates/viewplan.html:534
msgid "Advanced options"
msgstr "Opciones avanzadas"

#: redistricting/templates/viewplan.html:537
msgid "Reverse splits detection"
msgstr "Revertir la detección de dividir"

#: redistricting/templates/viewplan.html:542
msgid "Extended report: List all"
msgstr "Informe completo: Una lista de todos"

#: redistricting/templates/viewplan.html:544
msgid "districts or communities contained within each district."
msgstr "distritos o comunidades contenida dentro de cada distrito."

#: redistricting/templates/viewplan.html:547
msgid ""
"(Choosing this option will significantly increase the amount of time it "
"takes to generate the report.)"
msgstr ""
"(Al elegir esta opción aumentará de forma significativa la cantidad de "
"tiempo que se necesita para generar el informe.)"

#: redistricting/templates/viewplan.html:552
msgid "Generate Report"
msgstr "Generar<br/>el Informe"

#: redistricting/templates/viewplan.html:556
msgid "Splits Report"
msgstr "Se Divide<br/>Informe"

#: redistricting/templates/viewplan.html:558
msgid "No report generated."
msgstr "No hay informe generado."

#: redistricting/templates/viewplan.html:584
msgid "Map Legend"
msgstr "Leyenda del mapa"

#: redistricting/templates/viewplan.html:601
msgid "Total Population"
msgstr "Población"

#: redistricting/templates/viewplan.html:625
msgid "Far Over Target"
msgstr "Mucho sobre el objetivo"

#: redistricting/templates/viewplan.html:629
msgid "Over Target"
msgstr "Sobre el objetivo"

#: redistricting/templates/viewplan.html:633
msgid "Within Target"
msgstr "Dentro del rango meta"

#: redistricting/templates/viewplan.html:637
msgid "Under Target"
msgstr "En la meta"

#: redistricting/templates/viewplan.html:641
msgid "Far Under Target"
msgstr "Lejos en la meta"

#: redistricting/templates/viewplan.html:651
msgid "Locked For Editing"
msgstr "Bloqueado para su edición"

#: redistricting/templates/viewplan.html:658
msgid "Highlighted"
msgstr "Destacó"

#: redistricting/templates/viewplan.html:665
msgid "Reference"
msgstr "Referencia"

#: redistricting/templates/viewplan.html:671
msgid "reference"
msgstr "referencia"

#: redistricting/templates/viewplan.html:681
msgid "Evaluate Statistics"
msgstr "Evaluar las estadísticas"

#: redistricting/templates/viewplan.html:687
msgid ""
"Select the plan statistics you'd like included in a comprehensive report on "
"your redistricting plan.  After you've made your selections click \"Create "
"and Preview Report\" to view the final report."
msgstr ""
"Seleccione el plan de las estadísticas que le gustaría incluir en un informe "
"completo sobre su plan de redistribución de distritos. Una vez que haya "
"hecho sus selecciones, haga clic en \"Crear y vista previa del informe\" "
"para ver el informe final."

#: redistricting/templates/viewplan.html:691
msgid "Create and Preview Reports"
msgstr "Crear y vista previa del informe"

#: redistricting/templates/viewplan.html:695
msgid "Please generate a report<br/>to preview statistics"
msgstr ""
"Por favor, generar<br/>un informe una vista<br/>previa de las estadísticas"

#: redistricting/templates/viewplan.html:714
msgid "Top Ranked Users' Plans"
msgstr "Planes Inicio Usuarios Clasificado"

#: redistricting/templates/viewplan.html:716
msgid "My Ranked Plans"
msgstr "Mis planes Clasificado"

#: redistricting/templates/viewplan.html:741
=======
#: redistricting/templates/viewplan.html:484
msgid "Edit Stats"
msgstr "Editar Estadísticas"

#: redistricting/templates/viewplan.html:737
msgid "Top Ranked Users' Plans"
msgstr "Planes Inicio Usuarios Clasificado"

#: redistricting/templates/viewplan.html:739
msgid "My Ranked Plans"
msgstr "Mis planes Clasificado"

#: redistricting/templates/viewplan.html:765
>>>>>>> 133130aa
msgid "Select Legislative Body"
msgstr "Seleccione Cuerpo Legislativo"

#: redistricting/templates/viewplan.html:765
#, python-format
msgid "Share a %(plan_text_title)s"
msgstr "Comparten una %(plan_text_title)s"

#: redistricting/templates/viewplan.html:777
msgid "This plan has been shared"
msgstr "Este plan ha sido compartida"

#: redistricting/templates/viewplan.html:778
msgid ""
"Anyone can view this plan by visiting the following URL in a web browser:"
msgstr ""
"Cualquier usuario puede ver este plan, visitando la siguiente URL en un "
"navegador web:"

#: redistricting/templates/viewplan.html:786 templates/index.html:124
msgid "Tweet"
msgstr "Tweet"

#: redistricting/templates/viewplan.html:807
msgid "Plan File Export"
msgstr "Plan de archivo de exportación"

#: redistricting/templates/viewplan.html:808
#, python-format
msgid ""
"\n"
"                  The %(bmlll)s index file is a comma-separated-value file "
"(csv).\n"
"                  Each line lists the unique id of the building blocks of "
"each %(plan_text)s \n"
"                  (such as ward, census block, etc.) and the district to "
"which it belongs. This \n"
"                  file can be imported to your account or someone else's "
"account or used in analysis\n"
"                  of the %(plan_text)s using other GIS software.\n"
"                  "
msgstr ""
"\n"
"El archivo de índice %(bmlll)s es un archivo separado por comas, CSV "
"(valores).\n"
"Cada línea muestra el identificador único de los bloques de construcción de "
"cada %(plan_text)s (por ejemplo, de barrio, los bloques censales, etc) y el "
"distrito al que pertenece. este archivo se puede importar a su cuenta o "
"cuenta de otra persona o utilizados en el análisis de la %(plan_text)s el "
"uso de software SIG."

#: redistricting/templates/viewplan.html:842
msgid "Community Map"
msgstr "Mapa de la Comunidad"

#: redistricting/templates/viewplan.html:843
msgid "Name:"
msgstr "Nombre"

#: redistricting/templates/viewplan.html:852
msgid "Please select a plan"
msgstr "Por favor, seleccione un plan de"

#: redistricting/templates/viewplan.html:865
msgid "Currently Viewing:"
msgstr "Actualmente estas viendo:"

#: redistricting/templates/viewplan.html:891
msgid "Plan not saved"
msgstr "Plan no se ha guardado"

#: redistricting/templates/viewplan.html:896
#: redistricting/templates/viewplan.html:897
#: redistricting/templates/viewplan.html:898
msgid "Please Wait"
msgstr "Por favor espere ..."

#: redistricting/templates/viewplan.html:896
#, fuzzy, python-format
msgid "Please wait. New %(body_members)s are computed..."
msgstr ""
"Por favor, espere mientras que los nuevos %(body_members)s se calculan ..."

#: redistricting/templates/viewplan.html:897
#, fuzzy
msgid "Please wait. Data is being retrieved..."
msgstr "Por favor, espera mientras los datos se recuperan ..."

#: redistricting/templates/viewplan.html:898
#, fuzzy
msgid "Please wait. Plan is being validated. This may take a few minutes."
msgstr ""
"Por favor, espere mientras que el plan se está validando. Este proceso puede "
"tardar unos minutos."

#: redistricting/templates/viewplan.html:921
msgid "Thematic Map"
msgstr "De mapas temáticos"

#: redistricting/templates/viewplan.html:934
msgid "Choose District Thematic Map"
msgstr "Elija Distrito de mapas temáticos"

#: redistricting/templates/viewplan.html:957
msgid "Choose a Reference Layer"
msgstr "Elegir una capa de referencia"

#: redistricting/templates/viewplan.html:968
msgid "Show Labels?"
msgstr "Mostrar las etiquetas?"

#: redistricting/templates/viewplan.html:971
msgid "OR..."
msgstr "O..."

#: redistricting/templates/viewplan.html:973
msgid "Choose a:<br/>legislative district or community map<br/>reference layer"
msgstr ""
"Elegir un<br/>distrito legislativo o mapa de la comunidad<br/>capa de "
"referencia"

#: redistricting/templates/viewplan.html:987
msgid "Select Plan to Display as Reference Layer"
msgstr "Seleccione el Plan para mostrar como capa de referencia"

#: redistricting/templates/viewplan.html:992
msgid "OK"
msgstr "OK"

#: redistricting/templates/viewplan.html:1030
msgid ""
"You can select up to three statistics at once to display in \n"
"        the sidebar. Each set of three statistics will be saved in the "
"dropdown \n"
"        for you to select or edit later. You may have up to three sets of \n"
"        statistics saved."
msgstr ""
"Puede seleccionar hasta tres estadísticas a la vez que se mostrará en la "
"barra lateral. Cada conjunto de tres estadísticas se guardan en el menú "
"desplegable para seleccionar o modificar más adelante. Usted puede tener "
"hasta tres series de estadísticas salvo."

#: redistricting/templates/viewplan.html:1035
msgid "Select up to 3 statistics"
msgstr "Seleccionar hasta 3 estadísticas"

#: redistricting/templates/viewplan.html:1036
msgid "Clear Choices"
msgstr "Las opciones claras"

#: redistricting/templates/viewplan.html:1040
msgid "Name Statistics Set"
msgstr "Estadísticas nombre Set"

#: redistricting/templates/viewplan.html:1042
msgid "Save Set"
msgstr "Ahorrar"

#: redistricting/templates/viewplan.html:1045
msgid "... Or select a saved statistics set"
msgstr "... O seleccionar un conjunto de estadísticas salvo"

#: redistricting/templatetags/redistricting_extras.py:65
msgid "zero"
msgstr "cero"

#: redistricting/templatetags/redistricting_extras.py:65
msgid "one"
msgstr "uno"

#: redistricting/templatetags/redistricting_extras.py:65
msgid "two"
msgstr "dos"

#: redistricting/templatetags/redistricting_extras.py:65
msgid "three"
msgstr "tres"

#: redistricting/templatetags/redistricting_extras.py:65
msgid "four"
msgstr "cuatro"

#: redistricting/templatetags/redistricting_extras.py:65
msgid "five"
msgstr "cinco"

#: redistricting/templatetags/redistricting_extras.py:65
msgid "six"
msgstr "seis"

#: redistricting/templatetags/redistricting_extras.py:65
msgid "seven"
msgstr "siete"

#: redistricting/templatetags/redistricting_extras.py:65
msgid "eight"
msgstr "ocho"

#: redistricting/templatetags/redistricting_extras.py:65
msgid "nine"
msgstr "nueve"

#: redistricting/templatetags/redistricting_extras.py:66
msgid "ten"
msgstr "diez"

#: redistricting/templatetags/redistricting_extras.py:66
msgid "eleven"
msgstr "once"

#: redistricting/templatetags/redistricting_extras.py:66
msgid "twelve"
msgstr "doce"

#: redistricting/templatetags/redistricting_extras.py:66
msgid "thirteen"
msgstr "trece"

#: redistricting/templatetags/redistricting_extras.py:66
msgid "fourteen"
msgstr "catorce"

#: redistricting/templatetags/redistricting_extras.py:66
msgid "fifteen"
msgstr "quince"

#: redistricting/templatetags/redistricting_extras.py:66
msgid "sixteen"
msgstr "dieciséis"

#: redistricting/templatetags/redistricting_extras.py:67
msgid "seventeen"
msgstr "diecisiete"

#: redistricting/templatetags/redistricting_extras.py:67
msgid "eighteen"
msgstr "dieciocho"

#: redistricting/templatetags/redistricting_extras.py:67
msgid "nineteen"
msgstr "diecinueve"

#: redistricting/templatetags/redistricting_extras.py:67
msgid "twenty"
msgstr "veinte"

#: templates/404.html:32 templates/404.html.py:35 templates/500.html:32
#: templates/500.html.py:35
msgid "Oops"
msgstr "Oops."

#: templates/404.html:36
msgid ""
"Sometimes bad things happen. I regret you were not able to find what you "
"were looking for."
msgstr ""
"A veces suceden cosas malas. Lamento que no fueron capaces de encontrar lo "
"que estabas buscando."

#: templates/500.html:36
msgid ""
"Sometimes bad things happen. I regret any inconvenience this 500 error has "
"caused you."
msgstr ""
"A veces suceden cosas malas. Lamento que no fueron capaces de encontrar lo "
"que estabas buscando."

#: templates/account.html:3
msgid "Account Information"
msgstr "Uso de la información"

#: templates/account.html:6
msgid "Sign Up For An Account"
msgstr "Regístrese para obtener una cuenta"

#: templates/account.html:18
msgid ""
"Please use a password of 8 or more characters. Include a number, a capital "
"letter and a lower-case letter."
msgstr ""
"Por favor, use una contraseña de 8 o más caracteres. Incluya un número, una "
"letra mayúscula y una letra minúscula."

#: templates/account.html:21
#: templates/admin/auth/user/change_password.orig.html:35
msgid "Password"
msgstr "Contraseña"

#: templates/account.html:25
msgid "Confirm Password"
msgstr "Contraseña"

#: templates/account.html:29
msgid "Password Hint"
msgstr "Contraseña"

#: templates/account.html:36
msgid "An email address is recommended to recover a forgotten password"
msgstr ""
"Una dirección de correo electrónico es recomendable para recuperar una "
"contraseña olvidada"

#: templates/account.html:44
msgid ""
"Sorry, that email address is already registered. Please use a different "
"email address."
msgstr ""
"Lo sentimos, su dirección de correo electrónico ya está registrada. Por "
"favor, use una dirección de correo electrónico diferentes."

#: templates/account.html:61
msgid "Organization"
msgstr "Organización"

#: templates/account.html:72
msgid "I have read the "
msgstr "He leído la"

#: templates/account.html:72 templates/index.html:174
msgid "Terms of Use"
msgstr "Términos de Uso"

#: templates/account.html:86
msgid "Update"
msgstr "Actualización"

#: templates/account.html:88 templates/index.html:164
msgid "Sign Up"
msgstr "Regístrate"

#: templates/forgottenpassword.email:14
msgid ""
"You requested a new password for the Public Mapping Project. Sorry for the "
"inconvenience!  This is your new password"
msgstr ""
"Que ha solicitado una nueva contraseña para el Proyecto de Mapeo Pública. "
"Disculpa las molestias! Esta es la nueva contraseña"

#: templates/forgottenpassword.email:16
msgid "Thank you for using the Public Mapping Project."
msgstr "Sobre el Proyecto de Mapeo Pública"

#: templates/index.html:39
msgid "Welcome to DistrictBuilder"
msgstr "Bienvenido a DistrictBuilder"

#: templates/index.html:81
msgid "DistrictBuilder"
msgstr "DistrictBuilder"

#: templates/index.html:90
msgid "About"
msgstr "Sobre"

#: templates/index.html:93
msgid "Support"
msgstr "Apoyo"

#: templates/index.html:108
msgid "About the Public Mapping Project"
msgstr "Sobre el Proyecto de Mapeo Pública"

#: templates/index.html:110
msgid "Frequently Asked Questions"
msgstr "Preguntas Más Frecuentes"

#: templates/index.html:111
msgid "Quick Start Guide"
msgstr "Guía de inicio rápido"

#: templates/index.html:112
msgid "Redistricting Resources"
msgstr "Redistribución de Distritos administrador del sitio"

#: templates/index.html:118
msgid "NEW TO REDISTRICTING?"
msgstr "NUEVOS DISTRITOS?"

#: templates/index.html:118
msgid "Take a Tour"
msgstr "Date una vuelta"

<<<<<<< HEAD
#: templates/index.html:148
msgid "Log In"
msgstr "Acceder"

#: templates/index.html:154
=======
#: templates/index.html:125
msgid "Tweet"
msgstr "Tweet"

#: templates/index.html:149
msgid "Log In"
msgstr "Acceder"

#: templates/index.html:153
msgid "Login"
msgstr "Iniciar sesión"

#: templates/index.html:155
>>>>>>> 133130aa
msgid "Forgot your password?"
msgstr "Cambiar mi contraseña"

#: templates/index.html:160
msgid "Don't have an account?"
msgstr "¿No tienes una cuenta?"

#: templates/index.html:162
msgid "To Draw Your Own Maps..."
msgstr "Para dibujar tus propios mapas ..."

#: templates/index.html:166
msgid "To View Other Users' Maps..."
msgstr "Para ver los mapas de otros usuarios ..."

#: templates/index.html:169
msgid "Enter as a guest"
msgstr "Entrar como invitado"

#: templates/index.html:186
msgid "Get A Hint"
msgstr "Obtener una pista"

#: templates/index.html:188
msgid ""
"Enter your username to retrieve your password hint that you used when "
"registering for an account."
msgstr ""
"Introduzca su nombre de usuario para recuperar su pista de la contraseña que "
"utilizó al registrarse para una cuenta."

#: templates/index.html:193
msgid "Username"
msgstr "Nombre de Usuario:"

#: templates/index.html:197
msgid "OR"
msgstr "O"

#: templates/index.html:199
msgid "Reset Your Password"
msgstr "Restablecer la contraseña"

#: templates/index.html:201
msgid ""
"Enter your email address to reset your password if you have forgotten your "
"username."
msgstr ""
"Introduzca su dirección de correo electrónico para restablecer su contraseña "
"si ha olvidado su nombre de usuario."

#: templates/index.html:206
msgid "Email"
msgstr "Email"

#: templates/index.html:212
msgid "Begin"
msgstr "Comenzar"

#: templates/index.html:216
msgid "Here Is Your Hint"
msgstr "Aquí está tu Sugerencia"

#: templates/index.html:217
msgid ""
"If this helps you remember your password, you can close this dialog and log "
"in."
msgstr ""
"Si esto le ayuda a recordar su contraseña, puede cerrar esta ventana y entrar"

#: templates/index.html:221
msgid ""
"If you still can't recall your password, click on the 'Back' button, and "
"enter your email address, so we can email your password to you."
msgstr ""
"Si usted todavía no puede recordar su contraseña, haga clic en el botón "
"\"Atrás\", y escriba su dirección de correo electrónico, para que podamos "
"enviar su contraseña."

#: templates/index.html:225
msgid "Email Sent"
msgstr "Correo electrónico enviado"

#: templates/index.html:226
msgid ""
"Your password has been emailed to you. You should receive your password in "
"your inbox in the next few minutes."
msgstr ""
"Su contraseña ha sido enviada por correo electrónico. Usted debe recibir su "
"contraseña en tu correo electrónico en los próximos minutos."

#: templates/index.html:229
msgid "Back"
msgstr "De nuevo"

#: templates/index.html:230
msgid "Close"
msgstr "Cerca"

#: templates/index.html:236
msgid "Your account has too many sessions."
msgstr "Su cuenta ha demasiadas sesiones."

#: templates/index.html:237
msgid "To use DistrictBuilder, you must do one of the following actions:"
msgstr ""
"Para utilizar DistrictBuilder, usted debe hacer una de las siguientes "
"acciones:"

#: templates/index.html:240
msgid "Log in as a different user."
msgstr "Inicie una sesión como un usuario diferente."

#: templates/index.html:243
msgid "Use the system as a guest."
msgstr "Utilizar el sistema como un invitado."

#: templates/index.html:248
msgid "Force close the other user's session and log in again."
msgstr "Fuerza de cerrar la sesión del otro usuario y conectarse de nuevo."

#: templates/index.html:255
msgid ""
"The DistrictBuilder application has reached maximum capacity. Please try to "
"use the application again shortly. We apologize for the inconvenience."
msgstr ""
"La aplicación DistrictBuilder ha alcanzado su capacidad máxima. Por favor, "
"trate de usar la aplicación de nuevo en breve. Pedimos disculpas por las "
"molestias."

#: templates/index.html:258
msgid ""
"The following discloses our information gathering and dissemination "
"practices; and terms of use for this web site."
msgstr ""
"La siguiente información revela nuestras prácticas de recopilación y "
"difusión, y condiciones de uso de este sitio web."

#: templates/index.html:259
msgid "Information gathering"
msgstr "La recopilación de información"

#: templates/index.html:261
msgid ""
"Our web server software generates logfiles of the IP addresses of computers "
"that access this web site and of what files they access."
msgstr ""
"Nuestro software de servidor web genera archivos de registro de las "
"direcciones IP de los ordenadores que acceden a este sitio web y de qué "
"archivos acceden."

#: templates/index.html:262
msgid ""
"These web server logs are retained on a temporary basis and then deleted "
"completely from our systems."
msgstr ""
"Estos registros del servidor web se mantienen de forma temporal y luego se "
"elimina completamente de nuestros sistemas."

#: templates/index.html:263
msgid "We also may ask our visitors to provide information about themselves."
msgstr ""
"También podemos pedir a nuestros visitantes a proporcionar información sobre "
"sí mismos."

#: templates/index.html:264
msgid "We may use cookies to maintain a user's identity between web sessions."
msgstr ""
"Podemos utilizar cookies para mantener la identidad de un usuario entre "
"sesiones web."

#: templates/index.html:266
msgid "Contributor Terms"
msgstr "Condiciones contribuyente"

#: templates/index.html:267
msgid ""
"This site enables users to create districting maps and to comment on the "
"maps of others.  By creating a map, a comment, or an account, you are "
"agreeing to the following terms for any map, comment, data, or other content "
"(collectively, 'Contents') you contribute to this site. "
msgstr ""
"Este sitio permite a los usuarios crear mapas de distritos y hacer "
"comentarios sobre los mapas de los demás. Mediante la creación de un mapa, "
"un comentario, o una cuenta, usted está de acuerdo con las siguientes "
"condiciones para cualquiera de los mapas, comentarios, datos, o de otros "
"contenidos (colectivamente, \"Contenido\") que contribuyen a este sitio."

#: templates/index.html:268
msgid ""
"You hereby grant to us a worldwide, royalty-free, non-exclusive, perpetual, "
"irrevocable license to do any act that is restricted by copyright over "
"anything within the Contents, whether in the original medium or any other. "
"These rights explicitly include commercial use, and do not exclude any field "
"of endeavour. These rights include, without limitation, the right to "
"sublicense the work through multiple tiers of sublicensees. To the extent "
"allowable under applicable local laws and copyright conventions, You also "
"waive and/or agree not to assert against us or our licensees any moral "
"rights that You may have in the Contents."
msgstr ""
"Por la presente, nos concede una licencia a nivel mundial, libre de "
"regalías, no exclusiva, perpetua, irrevocable, para realizar cualquier acto "
"que está limitado por los derechos de autor sobre cualquier cosa en el "
"contenido, ya sea en el soporte original o cualquier otro. Estos derechos "
"incluyen explícitamente el uso comercial, y no excluyen cualquier campo de "
"actividad. Estos derechos incluyen, sin limitación, el derecho a "
"sublicenciar la obra a través de múltiples niveles de sublicencias. En la "
"medida permitida por las leyes locales y las convenciones de derechos de "
"autor, usted también renuncia y / o se compromete a no hacer valer en contra "
"de nosotros o nuestros licenciatarios a cualquier derecho moral que pueda "
"tener en los Contenidos."

#: templates/index.html:269
msgid ""
"We agree to make the Contents that you contribute and designate as &quot;"
"published&quot; available under at least one of the following licenses: ODbL "
"1.0; DbCL 1.0; CC-BY-SA 2.0; or another free and open license. "
msgstr ""
"Estamos de acuerdo en que el contenido que usted aporte y designar como "
"\"publicado\", disponible en al menos una de las siguientes licencias: ODbL "
"1,0; DbCL 1,0; CC-BY-SA 2.0, u otra licencia libre y abierta."

#: templates/index.html:270
msgid "Use of information"
msgstr "Uso de la información"

#: templates/index.html:271
msgid ""
"We use third parties to provide processing functions on our site. When you "
"register for  services, we may share information as necessary for the third "
"party to provide those services.  We make commercially reasonable efforts to "
"ensure that these third parties are prohibited from using your personally "
"identifiable information for any other purpose. "
msgstr ""
"Usamos a terceros para proporcionar funciones de procesamiento en nuestro "
"sitio. Cuando usted se registra para los servicios, podemos compartir "
"información cuando sea necesario para que el tercero para proporcionar esos "
"servicios. Hacemos todos los esfuerzos comercialmente razonables para "
"asegurar que estos terceros se les prohíbe utilizar su información "
"personalmente identificable para ningún otro propósito."

#: templates/index.html:272
msgid ""
"We use your IP address and files you access to help diagnose problems with "
"our server and to administer our Web site by identifying (1) which parts of "
"our site are most heavily used, and (2) which portion of our audience comes "
"from different geographical regions. We also use this information to tailor "
"site content to user needs, and to generate aggregate statistical reports. "
"At no time do we disclose site usage by individual visitors."
msgstr ""
"Utilizamos su dirección IP y los archivos que el acceso para ayudar a "
"diagnosticar problemas con nuestro servidor y para administrar nuestro sitio "
"Web mediante la identificación de (1) qué partes de nuestro sitio son más "
"utilizados, y (2) que parte de nuestra audiencia proviene de diferentes "
"zonas geográficas regiones. También utilizamos esta información para adaptar "
"el contenido del sitio a las necesidades de los usuarios, y generar informes "
"estadísticos agregados. En ningún momento de divulgar el uso del sitio por "
"los visitantes individuales."

#: templates/index.html:273
msgid ""
"We reserve the right to disclose your personally identifiable information as "
"required by law and when we believe that disclosure is necessary to protect "
"our rights and/or to comply with a judicial proceeding, court order or legal "
"process served on the hosts. "
msgstr ""
"Nos reservamos el derecho de revelar su información de identificación "
"personal requerido por la ley y cuando creamos que dicha divulgación es "
"necesaria para proteger nuestros derechos y / o para cumplir con un "
"procedimiento judicial, orden judicial o proceso legal realizado sobre los "
"anfitriones."

#: templates/index.html:274
msgid ""
"All maps created through the system, edits to those maps, and comments made "
"on those maps are associated with an account id and a timestamp. These maps, "
"comments, account id's and timestamps may be made available to the public.  "
"We may use this information to generate aggregate statistical reports. At no "
"time do we disclose the name, e-mail or other identifying information "
"associated with individual users accounts, unless the individual explicitly "
"selects the &quot;make my account information public&quot; settings in the "
"users profile setting. "
msgstr ""
"Todos los mapas creados por el sistema, las modificaciones a los mapas, y "
"las observaciones formuladas en esos mapas se asocian con un ID de cuenta y "
"una marca de tiempo. Estos mapas, comentarios, la cuenta de Identificación y "
"marcas de tiempo pueden ser puestos a disposición del público. Podemos usar "
"esta información para generar informes estadísticos agregados. En ningún "
"momento se reveló el nombre, correo electrónico u otra información asociada "
"a las cuentas de usuarios individuales, a menos que la persona "
"explícitamente se selecciona el \"hacer que mi cuenta la información pública"
"\" ajustes en la configuración del perfil de los usuarios."

#: templates/index.html:275
msgid "Security"
msgstr "Seguridad"

#: templates/index.html:276
msgid ""
"This site has security measures in place to protect the loss, misuse and "
"alteration of the information under our control."
msgstr ""
"Este sitio tiene medidas de seguridad para proteger la pérdida, mal uso y "
"alteración de la información bajo nuestro control."

#: templates/index.html:277
msgid "Contacting this web site"
msgstr "Contacto con este sitio web"

#: templates/index.html:278
msgid ""
"If you have any questions about this privacy statement, the practices of "
"this site, or your dealings with this site, you can contact the support "
"address at the host domain"
msgstr ""
"Si usted tiene alguna pregunta sobre esta declaración de privacidad, las "
"prácticas de este sitio, o sus relaciones con este sitio, usted puede "
"contactar a la dirección de soporte en el dominio del servidor"

#: templates/index.html:278
msgid ""
"This web site may contain links to other web sites. We are not responsible "
"for the privacy practices or the content of such web sites."
msgstr ""
"Este sitio web puede contener enlaces a otros sitios web. No nos hacemos "
"responsables de las prácticas de privacidad o el contenido de dichos sitios "
"web."

#: templates/index.html:279
msgid "Changes to this policy"
msgstr "Cambios en esta política"

#: templates/index.html:280
msgid ""
"An announcement of any changes to this policy will be posted on this page "
"for  thirty days before any changes go into effect."
msgstr ""
"Un anuncio de cualquier cambio a esta política será publicada en esta página "
"durante treinta días antes de que los cambios entren en efecto."

#: templates/index.html:281
msgid "Effective Date"
msgstr "Fecha de vigencia"

#: templates/index.html:282
msgid "The effective date of this policy was May 2, 2011."
msgstr "La fecha efectiva de esta política fue 02 de mayo 2011."

#: templates/index.html:303
msgid "Powered By District Builder"
msgstr "Desarrollado por el Distrito Builder"

#: templates/index.html:320
msgid "We've designed the software to run on"
msgstr "Hemos diseñado el software para funcionar en"

#: templates/index.html:322
msgid "a free web browser"
msgstr "un navegador web gratuito"

#: templates/admin/base_site.html:34
msgid "Redistricting site admin"
msgstr "Redistribución de Distritos administrador del sitio"

#: templates/admin/base_site.html:37
msgid "Redistricting administration"
msgstr "Redistribución de la administración"

#: templates/admin/login.orig.html:19
msgid "Username:"
msgstr "Nombre de Usuario:"

#: templates/admin/login.orig.html:22
msgid "Password:"
msgstr "Contraseña:"

#: templates/admin/login.orig.html:26
msgid "Log in"
msgstr "Acceder"

#: templates/admin/auth/user/change_password.orig.html:11
#: templates/admin/redistricting/subject/add_form.html:49
#: templates/admin/redistricting/subject/delete_selected_confirmation.html:37
#: templates/admin/redistricting/subject/upload_form.html:115
#: templates/registration/password_change_form.orig.html:35
msgid "Home"
msgstr "Casa"

#: templates/admin/auth/user/change_password.orig.html:15
#: templates/admin/auth/user/change_password.orig.html:48
#: templates/registration/password_change_form.orig.html:34
msgid "Change password"
msgstr "Cambiar la contraseña"

#: templates/admin/auth/user/change_password.orig.html:24
#: templates/registration/password_change_form.orig.html:45
msgid "Please correct the error below."
msgid_plural "Please correct the errors below."
msgstr[0] "Please correct the error below."
msgstr[1] "Please correct the error below."

#: templates/admin/auth/user/change_password.orig.html:28
#, python-format
msgid "Enter a new password for the user <strong>%(username)s</strong>."
msgstr ""
"Introducir una nueva contraseña para el usuario <strong>%(username)s</"
"strong>."

#: templates/admin/auth/user/change_password.orig.html:41
#: templates/registration/password_change_form.orig.html:67
msgid "Password (again)"
msgstr "Contraseña (otra vez)"

#: templates/admin/auth/user/change_password.orig.html:42
msgid "Enter the same password as above, for verification."
msgstr "Introducir la misma contraseña que el anterior, para su verificación."

#: templates/admin/redistricting/subject/add_form.html:33
#: templates/admin/redistricting/subject/add_form.html:56
msgid "Download Subject template"
msgstr "Descargar plantilla de sujeción"

#: templates/admin/redistricting/subject/add_form.html:52
#: templates/admin/redistricting/subject/upload_form.html:118
msgid "Add"
msgstr "Añadir"

#: templates/admin/redistricting/subject/add_form.html:60
#: templates/admin/redistricting/subject/upload_form.html:126
msgid ""
"A Subject in DistrictBuilder has relationships with many objects in the "
"application. For this reason, adding a Subject requires a few extra steps. "
"The following forms will walk you through the process of:"
msgstr ""
"Un tema en el DistrictBuilder tiene relaciones con muchos objetos en la "
"aplicación. Por esta razón, la adición de un tema requiere algunos pasos "
"adicionales. Las formas siguientes le guiarán en el proceso de:"

#: templates/admin/redistricting/subject/add_form.html:62
#: templates/admin/redistricting/subject/upload_form.html:128
msgid "Downloading a Subject template file (CSV)"
msgstr "Descargar plantilla de sujeción"

#: templates/admin/redistricting/subject/add_form.html:63
#: templates/admin/redistricting/subject/upload_form.html:129
msgid "Uploading a complete Subject file (CSV)"
msgstr "Cargar un archivo de reserva completa (CSV)"

#: templates/admin/redistricting/subject/add_form.html:64
msgid "Verifying the upload Subject file."
msgstr "Verificar el archivo de reserva de carga."

#: templates/admin/redistricting/subject/add_form.html:65
#: templates/admin/redistricting/subject/upload_form.html:131
msgid "Configuring the settings for the uploaded Subject."
msgstr "Configuración de los ajustes de la reserva cargado."

#: templates/admin/redistricting/subject/add_form.html:67
msgid "1. Download a Subject template file"
msgstr "1. Descargar plantilla de sujeción"

#: templates/admin/redistricting/subject/add_form.html:68
msgid ""
"Please click on the following link, and save the contents of that file on "
"your local filesystem:"
msgstr ""
"Por favor haga click en el siguiente enlace y guardar el contenido de ese "
"archivo en el sistema de archivos local:"

#: templates/admin/redistricting/subject/add_form.html:69
msgid "Subject template CSV"
msgstr "Cargar plantilla de reserva"

#: templates/admin/redistricting/subject/add_form.html:71
#: templates/admin/redistricting/subject/delete_selected_confirmation.html:83
#: templates/admin/redistricting/subject/upload_form.html:68
msgid "Continue"
msgstr "Continuar"

#: templates/admin/redistricting/subject/delete_selected_confirmation.html:34
#: templates/admin/redistricting/subject/delete_selected_confirmation.html:44
msgid "Are you sure?"
msgstr "¿Está seguro?"

#: templates/admin/redistricting/subject/delete_selected_confirmation.html:34
#: templates/admin/redistricting/subject/delete_selected_confirmation.html:44
msgid "WARNING"
msgstr "ADVERTENCIA"

#: templates/admin/redistricting/subject/delete_selected_confirmation.html:40
msgid "Delete multiple objects"
msgstr "Eliminar varios objetos"

#: templates/admin/redistricting/subject/delete_selected_confirmation.html:47
#, python-format
msgid ""
"Are you sure you want to delete the selected %(object_name)s objects? All of "
"the following objects and their related items will be deleted:"
msgstr ""
"¿Está seguro que desea eliminar el seleccionado %(object_name)s objetos? "
"Todos los siguientes objetos y sus elementos relacionadas se eliminarán:"

#: templates/admin/redistricting/subject/delete_selected_confirmation.html:52
msgid "characteristics"
msgstr "características"

#: templates/admin/redistricting/subject/delete_selected_confirmation.html:53
msgid "computed characteristics"
msgstr "calcula las características"

#: templates/admin/redistricting/subject/delete_selected_confirmation.html:54
msgid "related subject(s)"
msgstr "tema relacionado (s)"

#: templates/admin/redistricting/subject/delete_selected_confirmation.html:65
msgid "Yes, I'm sure"
msgstr "Sí, estoy seguro"

#: templates/admin/redistricting/subject/delete_selected_confirmation.html:69
#, python-format
msgid ""
"Deleting the selected %(object_name)s objects must be done with great care! "
"Please carefully read the following notice regarding the removal of "
"%(object_name)s objects:"
msgstr ""
"Eliminar el seleccionado %(object_name)s objetos se debe hacer con mucho "
"cuidado! Por favor, lea detenidamente el siguiente aviso sobre la "
"eliminación de %(object_name)s  objetos:"

#: templates/admin/redistricting/subject/delete_selected_confirmation.html:71
#, python-format
msgid "Deleting a %(object_name)s is irreversible."
msgstr "Eliminación de un %(object_name)s  es irreversible."

#: templates/admin/redistricting/subject/delete_selected_confirmation.html:72
#, python-format
msgid ""
"Deleting a %(object_name)s must <em>NOT</em> occur when regular users are "
"editing plans."
msgstr ""
"Eliminación de un %(object_name)s  <em>no puede aparecer</em> cuando los "
"usuarios regulares de edición de planes."

#: templates/admin/redistricting/subject/delete_selected_confirmation.html:73
#, python-format
msgid ""
"All references to the %(object_name)s in the application configuration must "
"be removed."
msgstr ""
"Todas las referencias a la %(object_name)s  en la configuración de la "
"aplicación debe ser eliminado."

#: templates/admin/redistricting/subject/delete_selected_confirmation.html:74
#, python-format
msgid ""
"The process of deleting a %(object_name)s takes a significant amount of "
"time, and may not be interrupted once it has been started."
msgstr ""
"El proceso de borrado de un %(object_name)s  tiene una cantidad "
"significativa de tiempo, y no puede ser interrumpida una vez que se ha "
"iniciado."

#: templates/admin/redistricting/subject/delete_selected_confirmation.html:82
#, python-format
msgid ""
"I understand that the deletion of a %(object_name)s is an irreversible "
"operation."
msgstr ""
"Entiendo que la supresión de un %(object_name)s  es una operación "
"irreversible."

#: templates/admin/redistricting/subject/upload_form.html:33
#: templates/admin/redistricting/subject/upload_form.html:122
msgid "Upload Subject template"
msgstr "Cargar plantilla de reserva"

#: templates/admin/redistricting/subject/upload_form.html:66
msgid ""
"Subject ingest successful! Press \"Continue\" to edit the Subject details."
msgstr ""
"Asunto ingerir un éxito! Pulse el botón \"Continuar\" para editar los datos "
"del paciente."

#: templates/admin/redistricting/subject/upload_form.html:75
msgid "Sorry! This processing step failed with the following error message: "
msgstr ""
"¡Lo siento! Este paso del proceso ha fallado con el siguiente mensaje de "
"error:"

#: templates/admin/redistricting/subject/upload_form.html:77
msgid "Retry"
msgstr "Vuelva a intentar"

#: templates/admin/redistricting/subject/upload_form.html:85
msgid "Could not retrieve task status."
msgstr "No se pudo recuperar el estado de tarea."

#: templates/admin/redistricting/subject/upload_form.html:130
msgid "Verifying the uploaded Subject file."
msgstr "Configuración de los ajustes de la reserva cargado."

#: templates/admin/redistricting/subject/upload_form.html:134
msgid "2. Uploading a complete Subject file"
msgstr "2. Cargar un archivo de reserva completa (CSV)"

#: templates/admin/redistricting/subject/upload_form.html:135
msgid ""
"Using the file field below, please select the populated Subject template "
"file, and upload the Subject template file with the 'Upload' button below."
msgstr ""
"Utilizando el campo de archivo abajo, por favor seleccione el archivo de "
"plantilla de sujeción de población, y cargar el archivo de plantilla de "
"sujeción con el botón 'Subir' a continuación."

#: templates/admin/redistricting/subject/upload_form.html:138
msgid "3. Verifying the uploaded Subject file"
msgstr "3. Verificación de la subida de archivos Tema"

#: templates/admin/redistricting/subject/upload_form.html:139
msgid ""
"Please wait while the uploaded Subject file is checked for consistency and "
"alignment with the currently loaded data. This may take up to 15 minutes, so "
"please wait until the process completes before leaving this page."
msgstr ""
"Por favor espere mientras el archivo Asunto subida se comprueba la "
"coherencia y la alineación con los datos cargados. Esto puede tomar hasta 15 "
"minutos, así que por favor espere hasta que el proceso se complete antes de "
"salir de esta página."

#: templates/admin/redistricting/subject/upload_form.html:142
msgid "4. Configuring the settings for the uploaded Subject"
msgstr "4. Configuración de los ajustes de la reserva cargado."

#: templates/admin/redistricting/subject/upload_form.html:143
msgid ""
"The verification steps are complete, you may proceed to the Subject change "
"form to complete filling in the Subject details."
msgstr ""
"Los pasos de verificación completa, puede proceder a la forma de cambio de "
"reserva de completar el llenado de los datos del paciente."

#: templates/admin/redistricting/subject/upload_form.html:152
msgid "Verifying counts of uploaded subjects..."
msgstr "Cuenta la verificación de los temas subidos ..."

#: templates/admin/redistricting/subject/upload_form.html:154
msgid "Please Wait ..."
msgstr "Por favor espere ..."

#: templates/admin/redistricting/subject/upload_form.html:156
msgid "Upload"
msgstr "Subir"

#: templates/registration/password_change_form.orig.html:34
msgid "Documentation"
msgstr "Documentación"

#: templates/registration/password_change_form.orig.html:34
msgid "Log out"
msgstr "Salir"

#: templates/registration/password_change_form.orig.html:35
#: templates/registration/password_change_form.orig.html:37
#: templates/registration/password_change_form.orig.html:49
msgid "Password change"
msgstr "Cambio de contraseña"

#: templates/registration/password_change_form.orig.html:51
msgid ""
"Please enter your old password, for security's sake, and then enter your new "
"password twice so we can verify you typed it in correctly."
msgstr ""
"Por favor, introduzca su antigua contraseña, por el bien de la seguridad, y "
"luego ingrese su nueva contraseña dos veces para que podamos verificar que "
"está escrita correctamente."

#: templates/registration/password_change_form.orig.html:57
msgid "Old password"
msgstr "Contraseña antigua"

#: templates/registration/password_change_form.orig.html:62
msgid "New password"
msgstr "Una nueva contraseña"

#: templates/registration/password_change_form.orig.html:73
msgid "Change my password"
msgstr "Cambiar mi contraseña"

#~ msgid "District Builder"
#~ msgstr "DistrictBuilder"

#~ msgid "Get PDF"
#~ msgstr "Obtener PDF"<|MERGE_RESOLUTION|>--- conflicted
+++ resolved
@@ -8,40 +8,33 @@
 msgstr ""
 "Project-Id-Version: PACKAGE VERSION\n"
 "Report-Msgid-Bugs-To: \n"
-<<<<<<< HEAD
-"POT-Creation-Date: 2012-01-06 15:07-0500\n"
-"PO-Revision-Date: 2012-01-06 10:18\n"
-"Last-Translator: Admin User <dzwarg+admin@azavea.com>\n"
-=======
-"POT-Creation-Date: 2012-01-10 16:33-0500\n"
-"PO-Revision-Date: 2011-11-29 14:20\n"
-"Last-Translator: Admin User <ajennings+saigon@azavea.com>\n"
->>>>>>> 133130aa
+"POT-Creation-Date: 2012-01-11 14:43-0500\n"
+"PO-Revision-Date: YEAR-MO-DA HO:MI+ZONE\n"
+"Last-Translator: FULL NAME <EMAIL@ADDRESS>\n"
 "Language-Team: LANGUAGE <LL@li.org>\n"
 "Language: \n"
 "MIME-Version: 1.0\n"
 "Content-Type: text/plain; charset=UTF-8\n"
 "Content-Transfer-Encoding: 8bit\n"
 "Plural-Forms: nplurals=2; plural=(n != 1);\n"
-"X-Translated-Using: django-rosetta 0.6.2\n"
 
 #: views.py:264
 msgid "Your Password Reset Request"
-msgstr "Pedir la Restauración de la contraseña"
+msgstr ""
 
 #: redistricting/admin.py:278
 #, python-format
 msgid "Successfully deleted %(count)d %(item)s"
-msgstr "Eliminado correctamente %(count)d %(item)s."
+msgstr ""
 
 #: redistricting/admin.py:303
 #, python-format
 msgid "Delete selected %(verbose_name_plural)s"
-msgstr "Eliminar seleccionados %(verbose_name_plural)s"
+msgstr ""
 
 #: redistricting/admin.py:390
 msgid "No task with that id."
-msgstr "No es una tarea con ese id."
+msgstr ""
 
 #: redistricting/calculators.py:105 redistricting/calculators.py:239
 #: redistricting/calculators.py:302 redistricting/calculators.py:522
@@ -51,125 +44,115 @@
 #: redistricting/calculators.py:1443 redistricting/calculators.py:1913
 #: redistricting/calculators.py:1990
 msgid "n/a"
-msgstr "n / a"
+msgstr ""
 
 #: redistricting/calculators.py:1076 redistricting/calculators.py:1166
 #: redistricting/calculators.py:1658 redistricting/calculators.py:1755
 #, python-format
 msgid "%(value)d (of %(target)s)"
-msgstr "%(value)d (de %(target)s)"
+msgstr ""
 
 #: redistricting/calculators.py:1437 redistricting/calculators.py:1453
 msgid "Democrat"
-msgstr "Demócrata"
+msgstr ""
 
 #: redistricting/calculators.py:1437 redistricting/calculators.py:1453
 msgid "Republican"
-msgstr "Republicano"
+msgstr ""
 
 #: redistricting/calculators.py:1439
 msgid "Balanced"
-msgstr "Equilibrado"
+msgstr ""
 
 #: redistricting/calculators.py:2151
 msgid "Total number of splits"
-msgstr "Número total de divisiones"
+msgstr ""
 
 #: redistricting/forms.py:95
 msgid "Could not store uploaded Subject template."
-msgstr "No se pudo guardar la plantilla subida Asunto."
+msgstr ""
 
 #: redistricting/forms.py:125
 msgid "Uploaded file cannot be found."
-msgstr "El archivo cargado no se puede encontrar."
+msgstr ""
 
 #: redistricting/forms.py:127
 msgid "Uploaded file is required."
-msgstr "El archivo cargado es necesario."
+msgstr ""
 
 #: redistricting/forms.py:135
 msgid "Please specify a unique subject name."
-msgstr "Especifique un nombre único subject."
+msgstr ""
 
 #: redistricting/forms.py:136
 msgid "Check this box to overwrite the existing subject with the same name."
 msgstr ""
-"Marque esta casilla si desea sobrescribir el objeto existente con el mismo "
-"nombre."
 
 #: redistricting/forms.py:160
 msgid "Uploaded file contains an invalid subject name."
-msgstr "El archivo cargado contiene un nombre de subject no válido."
+msgstr ""
 
 #: redistricting/reportcalculators.py:51 redistricting/reportcalculators.py:94
 #: redistricting/reportcalculators.py:118
 msgid "DistrictID"
-msgstr "DistrictID"
+msgstr ""
 
 #: redistricting/reportcalculators.py:52
 #: redistricting/reportcalculators.py:119
 #: redistricting/templates/basic_information.html:71
 #: redistricting/templates/geography.html:93
 msgid "Population"
-msgstr "Población"
+msgstr ""
 
 #: redistricting/reportcalculators.py:64
 msgid "Within Target Range"
-msgstr "Dentro del rango meta"
+msgstr ""
 
 #: redistricting/reportcalculators.py:95
 #: redistricting/templates/geography.html:53
-#: redistricting/templates/viewplan.html:944
+#: redistricting/templates/viewplan.html:945
 msgid "Compactness"
-msgstr "Compacidad"
+msgstr ""
 
 #: redistricting/reportcalculators.py:120
 msgid "Proportion"
-msgstr "Proporción"
+msgstr ""
 
 #: redistricting/tasks.py:161
 msgid "Problem importing your uploaded file."
-msgstr "Problema al importar el archivo subido."
+msgstr ""
 
 #: redistricting/tasks.py:162
 msgid "Upload and import plan confirmation."
-msgstr "Subir y confirmación de la importación del plan."
+msgstr ""
 
 #: redistricting/tasks.py:163
-<<<<<<< HEAD
-=======
-#, fuzzy
->>>>>>> 133130aa
 msgid "Problem importing user uploaded file."
-msgstr "Usuario Problema al importar archivos subidos."
+msgstr ""
 
 #: redistricting/tasks.py:182
 msgid "The zip file contains too many files"
-msgstr "El archivo contiene demasiados archivos"
+msgstr ""
 
 #: redistricting/tasks.py:206
 msgid "The zip file must contain a comma separated value (.csv) file."
-msgstr "El archivo debe contener un archivo separado por comas valor."
+msgstr ""
 
 #: redistricting/tasks.py:248
 msgid "Unexpected error during zip file processing"
-msgstr "Error inesperado durante el proceso de archivo de almacenamiento"
+msgstr ""
 
 #: redistricting/tasks.py:282
-<<<<<<< HEAD
-=======
-#, fuzzy
->>>>>>> 133130aa
 msgid "Plan couldn't be created. Be sure the plan name is unique."
-msgstr "Plan no pudo ser creado. Asegúrese de que el nombre del plan es único."
+msgstr ""
 
 #: redistricting/tasks.py:330
 msgid "Did not import row:"
-msgstr "No importar fila:"
+msgstr ""
 
 #: redistricting/tasks.py:386
 msgid "Unable to create district"
-msgstr "No se puede crear el distrito"
+msgstr ""
 
 #: redistricting/tasks.py:423
 #, python-format
@@ -177,593 +160,583 @@
 "Unable to create ComputedCharacteristic for district %(district_id)s, "
 "subject %(subject_name)s"
 msgstr ""
-"No se puede crear para el distrito ComputedCharacteristic %(district_id)s, "
-"%(subject_name)s tema"
 
 #: redistricting/tasks.py:539
 #, python-format
 msgid "Competition submission (user: %(username)s, planid: %(plan_id)d)"
-msgstr "Competencia presentación (usuario: %(username)s, planid: %(plan_id)d)"
+msgstr ""
 
 #: redistricting/tasks.py:547
 msgid "Plan submitted successfully"
-msgstr "Plan presentado con éxito"
+msgstr ""
 
 #: redistricting/tasks.py:1352
 msgid ""
 "There are an incorrect number of geounits in the uploaded Subject file. "
-msgstr "Hay un número incorrecto de geounits en el archivo Subject subida."
+msgstr ""
 
 #: redistricting/tasks.py:1381
 msgid "Verifying consistency of uploaded geounits ..."
-msgstr "Verificar la consistencia de la subida geounits ..."
+msgstr ""
 
 #: redistricting/tasks.py:1422
 msgid "There are a correct number of geounits in the uploaded Subject file, "
-msgstr "Hay un número correcto de geounits en el archivo cargado Subject, "
+msgstr ""
 
 #: redistricting/tasks.py:1425
 msgid ""
 "but the geounits do not have the same portable ids as those in the database."
 msgstr ""
-"pero el geounits no tienen la portable ids mismos que los de la base de "
-"datos."
 
 #: redistricting/tasks.py:1454
 msgid "Copying records to characteristic table ..."
-msgstr "Copiar los registros a la tabla characteristic ..."
+msgstr ""
 
 #: redistricting/tasks.py:1500
 msgid "The subject name contains invalid characters."
-msgstr "El nombre de subject contiene caracteres no válidos."
+msgstr ""
 
 #: redistricting/tasks.py:1508
 msgid "Please correct the error and try again."
-msgstr "Por favor, corrija el error y vuelva a intentarlo."
+msgstr ""
 
 #: redistricting/tasks.py:1569
 msgid "Created characteristics, resetting computed characteristics..."
-msgstr "Characteristics creado, restablecer computed characteristics..."
+msgstr ""
 
 #: redistricting/tasks.py:1632
 msgid "Reset computed characteristics, renesting foundation geographies..."
-msgstr "Restablecer computed characteristics, renesting geografías base..."
+msgstr ""
 
 #: redistricting/tasks.py:1686
 msgid "Renested foundation geographies, creating spatial views and styles..."
 msgstr ""
-"Renested geografías base, la creación de puntos de vista espacial y "
-"estilos..."
 
 #: redistricting/tasks.py:1750
 msgid "Created spatial views and styles, cleaning quarantined data..."
 msgstr ""
-"Creado puntos de vista espacial y estilos, la limpieza de datos en "
-"cuarentena..."
 
 #: redistricting/tasks.py:1793
 #, python-format
 msgid "Upload complete. Subject \"%(subject_name)s\" added."
-msgstr "Carga completa. Subject \"%(subject_name)s\" añadido."
-
-#: redistricting/views.py:135
+msgstr ""
+
+#: redistricting/views.py:139
 msgid "The current user may only have one session open at a time."
 msgstr ""
 
-#: redistricting/views.py:247
+#: redistricting/views.py:214
+#, python-format
+msgid "User %(user)s doesn't have permission to unload this plan"
+msgstr ""
+
+#: redistricting/views.py:251
 #, python-format
 msgid "User %(username)s doesn't have permission to copy this model"
 msgstr ""
 
-#: redistricting/views.py:260
+#: redistricting/views.py:264
 msgid "You already have a plan named that. Please pick a unique name."
 msgstr ""
 
-#: redistricting/views.py:282
+#: redistricting/views.py:286
 msgid "Could not save district copies"
 msgstr ""
 
-#: redistricting/views.py:328
+#: redistricting/views.py:332
 msgid "Validation successful"
 msgstr ""
 
-#: redistricting/views.py:750
+#: redistricting/views.py:414
+#, python-format
+msgid "%(body_name)s Reports"
+msgstr ""
+
+#: redistricting/views.py:435
+msgid "District"
+msgstr ""
+
+#: redistricting/views.py:521
+msgid "community map"
+msgstr ""
+
+#: redistricting/views.py:521
+msgid "plan"
+msgstr ""
+
+#: redistricting/views.py:754
 msgid "Couldn't save new plan"
 msgstr ""
 
-#: redistricting/views.py:857 redistricting/views.py:943
-#: redistricting/views.py:1116 redistricting/views.py:1178
-#: redistricting/views.py:1243 redistricting/views.py:1294
-#: redistricting/views.py:1338
-#, fuzzy
+#: redistricting/views.py:862 redistricting/views.py:948
+#: redistricting/views.py:1121 redistricting/views.py:1183
+#: redistricting/views.py:1249 redistricting/views.py:1301
+#: redistricting/views.py:1346
 msgid "No plan with the given id"
-msgstr "No es una tarea con ese id."
-
-#: redistricting/views.py:861 redistricting/views.py:947
-#: redistricting/views.py:1342 redistricting/views.py:1354
+msgstr ""
+
+#: redistricting/views.py:866 redistricting/views.py:952
+#: redistricting/views.py:1350 redistricting/views.py:1362
 msgid "User can't view the given plan"
 msgstr ""
 
-#: redistricting/views.py:865
+#: redistricting/views.py:870
 msgid "Reports functionality is turned off."
 msgstr ""
 
-#: redistricting/views.py:870 redistricting/views.py:951
+#: redistricting/views.py:875 redistricting/views.py:956
 msgid "Information for report wasn't sent via POST"
 msgstr ""
 
-#: redistricting/views.py:881 redistricting/views.py:968
+#: redistricting/views.py:886 redistricting/views.py:973
 msgid "Plan report is ready."
 msgstr ""
 
-#: redistricting/views.py:889 redistricting/views.py:976
+#: redistricting/views.py:894 redistricting/views.py:981
 msgid "Report is building."
 msgstr ""
 
-#: redistricting/views.py:897 redistricting/views.py:984
+#: redistricting/views.py:902 redistricting/views.py:989
 msgid "Report generation started."
 msgstr ""
 
-#: redistricting/views.py:917 redistricting/views.py:993
+#: redistricting/views.py:922 redistricting/views.py:998
 msgid "Unrecognized status when checking report status."
 msgstr ""
 
-#: redistricting/views.py:1078
+#: redistricting/views.py:1083
 msgid "Created 1 new district"
 msgstr ""
 
-#: redistricting/views.py:1084
+#: redistricting/views.py:1089
 msgid "Reached Max districts already"
 msgstr ""
 
-#: redistricting/views.py:1087
+#: redistricting/views.py:1092
 msgid "Couldn't save new district."
 msgstr ""
 
-#: redistricting/views.py:1089
+#: redistricting/views.py:1094
 msgid "Must specify name, geolevel, and geounit ids for new district."
 msgstr ""
 
-#: redistricting/views.py:1120 redistricting/views.py:1182
-#: redistricting/views.py:1247 redistricting/views.py:1298
+#: redistricting/views.py:1125 redistricting/views.py:1187
+#: redistricting/views.py:1253 redistricting/views.py:1305
 msgid "User can't edit the given plan"
 msgstr ""
 
-#: redistricting/views.py:1126
+#: redistricting/views.py:1131
 msgid "No districts selected to add to the given plan"
 msgstr ""
 
-#: redistricting/views.py:1131
+#: redistricting/views.py:1136
 #, python-format
 msgid "Going to merge %(number_of_merged_districts)d districts"
 msgstr ""
 
-#: redistricting/views.py:1139
+#: redistricting/views.py:1144
 #, python-format
 msgid "Tried to merge too many districts; %(allowed_districts)d slots left"
 msgstr ""
 
-#: redistricting/views.py:1147
+#: redistricting/views.py:1152
 #, python-format
 msgid "Merged %(num_merged_districts)d districts"
 msgstr ""
 
-#: redistricting/views.py:1189
+#: redistricting/views.py:1194
 msgid "Multi-members not allowed for this legislative body"
 msgstr ""
 
-#: redistricting/views.py:1221
+#: redistricting/views.py:1226
 #, python-format
 msgid "Modified members for %(num_districts)d districts"
 msgstr ""
 
-#: redistricting/views.py:1267
+#: redistricting/views.py:1273
 msgid "Can't combine locked districts"
 msgstr ""
 
-#: redistricting/views.py:1274
-#, fuzzy
+#: redistricting/views.py:1280
 msgid "Successfully combined districts"
-msgstr "Eliminado correctamente %(count)d %(item)s."
-
-#: redistricting/views.py:1277
+msgstr ""
+
+#: redistricting/views.py:1283
 msgid "Could not combine districts"
 msgstr ""
 
-#: redistricting/views.py:1308
+#: redistricting/views.py:1315
 msgid "Could not fix unassigned"
 msgstr ""
 
-#: redistricting/views.py:1351
-#, fuzzy
+#: redistricting/views.py:1359
 msgid "No other plan with the given id"
-msgstr "No es una tarea con ese id."
-
-#: redistricting/views.py:1365
+msgstr ""
+
+#: redistricting/views.py:1370
+#, python-format
+msgid "othertype not supported: %(other)s"
+msgstr ""
+
+#: redistricting/views.py:1373
 msgid "split"
 msgstr ""
 
-#: redistricting/views.py:1368
+#: redistricting/views.py:1376
 #, python-format
 msgid "Found %(num_splits)d %(split_word)s"
 msgstr ""
 
-#: redistricting/views.py:1374
-#, fuzzy
+#: redistricting/views.py:1382
 msgid "Could not query for splits"
-msgstr "Número total de divisiones"
-
-#: redistricting/views.py:1385
+msgstr ""
+
+#: redistricting/views.py:1394
 msgid "No planIds provided"
 msgstr ""
 
-#: redistricting/views.py:1405
+#: redistricting/views.py:1414
 msgid "Plan does not exist."
 msgstr ""
 
-#: redistricting/views.py:1415
+#: redistricting/views.py:1424
 msgid "No layers were provided."
 msgstr ""
 
-#: redistricting/views.py:1468 redistricting/views.py:1487
+#: redistricting/views.py:1477 redistricting/views.py:1496
 msgid "Could not add units to district."
 msgstr ""
 
-#: redistricting/views.py:1479
+#: redistricting/views.py:1488
 #, python-format
 msgid "Updated %(num_fixed_districts)d districts"
 msgstr ""
 
-#: redistricting/views.py:1490
+#: redistricting/views.py:1500
 msgid "Geounits weren't found in a district."
 msgstr ""
 
-#: redistricting/views.py:1519
+#: redistricting/views.py:1529
 msgid "Must include lock parameter."
 msgstr ""
 
-#: redistricting/views.py:1521
+#: redistricting/views.py:1531
 msgid "Must include version parameter."
 msgstr ""
 
-#: redistricting/views.py:1527
+#: redistricting/views.py:1537
 msgid "Plan or district does not exist."
 msgstr ""
 
-#: redistricting/views.py:1536
+#: redistricting/views.py:1546
 #, python-format
 msgid "District successfully %(locked_state)s"
 msgstr ""
 
-#: redistricting/views.py:1537
+#: redistricting/views.py:1547
 msgid "locked"
 msgstr ""
 
-#: redistricting/views.py:1537
+#: redistricting/views.py:1547
 msgid "unlocked"
 msgstr ""
 
-#: redistricting/views.py:1592
-#, fuzzy
+#: redistricting/views.py:1602
 msgid "No plan exists with that ID."
-msgstr "No es una tarea con ese id."
-
-#: redistricting/views.py:1660
+msgstr ""
+
+#: redistricting/views.py:1670
 msgid "Subject for districts is required."
 msgstr ""
 
-#: redistricting/views.py:1663
+#: redistricting/views.py:1673
 msgid "Query failed."
 msgstr ""
 
-#: redistricting/views.py:1761
-#, fuzzy
+#: redistricting/views.py:1771
 msgid "Geometry is required."
-msgstr "El archivo cargado es necesario."
-
-#: redistricting/views.py:1765
+msgstr ""
+
+#: redistricting/views.py:1775
 msgid "Invalid plan."
 msgstr ""
 
-#: redistricting/views.py:1778
+#: redistricting/views.py:1788
 msgid "Couldn't get geography info from the server. No plan with the given id."
 msgstr ""
 
-#: redistricting/views.py:1795
+#: redistricting/views.py:1806
 msgid "Unable to get Personalized ScoreDisplay"
 msgstr ""
 
-#: redistricting/views.py:1799
-#, python-format
-msgid "No displayId in request: %(request)s"
-msgstr ""
-
-#: redistricting/views.py:1806
+#: redistricting/views.py:1817
 msgid "Couldn't render display tab."
 msgstr ""
 
-#: redistricting/views.py:1836
+#: redistricting/views.py:1848
 msgid "Failed to get file status"
 msgstr ""
 
-#: redistricting/views.py:1868
+#: redistricting/views.py:1880
 msgid "File is not yet ready. Please try again in a few minutes"
 msgstr ""
 
-#: redistricting/views.py:1891
+#: redistricting/views.py:1903
 msgid "Task submitted"
 msgstr ""
 
-#: redistricting/views.py:1926
+#: redistricting/views.py:1939
 msgid "No display configured"
 msgstr ""
 
-#: redistricting/views.py:2024
+#: redistricting/views.py:2037
 msgid "Unknown filter method."
 msgstr ""
 
-#: redistricting/views.py:2146
+#: redistricting/views.py:2159
 msgid "Must declare planId, name and description"
 msgstr ""
 
-#: redistricting/views.py:2159
+#: redistricting/views.py:2172
 msgid "Updated plan attributes"
 msgstr ""
 
-#: redistricting/views.py:2161
+#: redistricting/views.py:2174
 msgid "Failed to save the changes to your plan"
 msgstr ""
 
-#: redistricting/views.py:2164
+#: redistricting/views.py:2178
 msgid "Cannot edit a plan you don't own."
 msgstr ""
 
-#: redistricting/views.py:2180 redistricting/views.py:2209
+#: redistricting/views.py:2194 redistricting/views.py:2225
 msgid "Must declare planId"
 msgstr ""
 
-#: redistricting/views.py:2188
+#: redistricting/views.py:2202
 msgid "Deleted plan"
 msgstr ""
 
-#: redistricting/views.py:2190
+#: redistricting/views.py:2204
 msgid "Failed to delete plan"
 msgstr ""
 
-#: redistricting/views.py:2193
+#: redistricting/views.py:2208
 msgid "Cannot delete a plan you don't own."
 msgstr ""
 
-#: redistricting/views.py:2223
+#: redistricting/views.py:2239
 msgid "Reaggregating plan"
 msgstr ""
 
-#: redistricting/views.py:2225
+#: redistricting/views.py:2241
 msgid "Failed to reaggregate plan"
 msgstr ""
 
-#: redistricting/views.py:2228
+#: redistricting/views.py:2245
 msgid "Cannot reaggregate a plan you don't own."
 msgstr ""
 
-#: redistricting/views.py:2249
+#: redistricting/views.py:2266
 #, python-format
 msgid "Health retrieved at %(time)s\n"
 msgstr ""
 
-#: redistricting/views.py:2250
+#: redistricting/views.py:2267
 #, python-format
 msgid "%(plan_count)d plans in database\n"
 msgstr ""
 
-#: redistricting/views.py:2252
+#: redistricting/views.py:2269
 #, python-format
 msgid "%(session_count)d sessions in use out of %(session_limit)s\n"
 msgstr ""
 
-#: redistricting/views.py:2255
+#: redistricting/views.py:2272
 #, python-format
 msgid "%(num_users)d active users over the last 10 minutes\n"
 msgstr ""
 
-#: redistricting/views.py:2258
+#: redistricting/views.py:2275
 #, python-format
 msgid "%(mb_free)s MB of disk space free\n"
 msgstr ""
 
-#: redistricting/views.py:2260
+#: redistricting/views.py:2277
 #, python-format
 msgid ""
 "Memory Usage:\n"
 "%(mem_free)s\n"
 msgstr ""
 
-#: redistricting/views.py:2264
+#: redistricting/views.py:2281
 #, python-format
 msgid ""
 "ERROR! Couldn't get health:\n"
 "%s"
 msgstr ""
 
-#: redistricting/views.py:2272
-#, fuzzy
+#: redistricting/views.py:2289
 msgid "No plan with that ID exists."
-msgstr "No es una tarea con ese id."
-
-#: redistricting/views.py:2310
+msgstr ""
+
+#: redistricting/views.py:2327
 #, python-format
 msgid "No functions for %(panel)s"
 msgstr ""
 
-#: redistricting/views.py:2314
-#, python-format
-msgid "No user displays for %(user)s: %(exception)s"
-msgstr ""
-
-#: redistricting/views.py:2327
+#: redistricting/views.py:2331
+#, python-format
+msgid "No user displays for %(user)s"
+msgstr ""
+
+#: redistricting/views.py:2345
 msgid "Couldn't delete personalized scoredisplay"
 msgstr ""
 
-#: redistricting/views.py:2364
-msgid ""
-"Each user is limited to 3 statistics sets. Please delete one or edit an "
-"existing set."
-msgstr ""
-
-#: redistricting/views.py:2374
+#: redistricting/views.py:2384
+#, python-format
+msgid ""
+"Each user is limited to %(limit)d statistics sets. Please delete one or edit "
+"an existing set."
+msgstr ""
+
+#: redistricting/views.py:2394
 msgid "Didn't get functions in POST parameter"
 msgstr ""
 
-#: redistricting/views.py:2407
-#, fuzzy
+#: redistricting/views.py:2427
 msgid "No plan with that ID was found."
-msgstr "No es una tarea con ese id."
+msgstr ""
 
 #: redistricting/templates/admin.email:17
 msgid "Hello Admin"
-msgstr "Hola Admin"
+msgstr ""
 
 #: redistricting/templates/admin.email:19
 msgid "There was a problem importing a plan file from user"
-msgstr "Hubo un problema al importar un archivo de plan de de usuario"
+msgstr ""
 
 #: redistricting/templates/admin.email:19
 msgid ""
 "This user attempted to upload a file containing a plan but had some "
 "trouble.  The plan may have been imported."
 msgstr ""
-"Este usuario ha intentado cargar un archivo que contiene un plan, pero "
-"tuvimos algunos problemas. El plan puede haber sido importados."
 
 #: redistricting/templates/admin.email:22
 msgid "Plan name"
-msgstr "Apellido"
+msgstr ""
 
 #: redistricting/templates/admin.email:32
 msgid ""
 "If the user continues to have problems with this process, please check the "
 "application settings."
 msgstr ""
-"Si el usuario sigue teniendo problemas con este proceso, por favor revise la "
-"configuración de la aplicación."
 
 #: redistricting/templates/admin.email:34
 msgid "Thank you."
-msgstr "Gracias."
+msgstr ""
 
 #: redistricting/templates/basic_information.html:44
 #: redistricting/templates/demographics.html:44
 #: redistricting/templates/geography.html:50
 msgid "Dist."
-msgstr "Dist."
+msgstr ""
 
 #: redistricting/templates/basic_information.html:64
 #: redistricting/templates/communities.html:62
 #: redistricting/templates/community_demographics.html:62
 #: redistricting/templates/demographics.html:64
 msgid "Sorry, there is no demographic data for this plan"
-msgstr "Lo sentimos, no hay datos demográficos correspondientes a este plan"
+msgstr ""
 
 #: redistricting/templates/basic_information.html:68
 #: redistricting/templates/geography.html:90
 msgid "Stats Legend"
-msgstr "Estadísticas Leyenda"
+msgstr ""
 
 #: redistricting/templates/basic_information.html:73
 #: redistricting/templates/geography.html:95
 msgid "Far over target"
-msgstr "Mucho sobre el objetivo"
+msgstr ""
 
 #: redistricting/templates/basic_information.html:74
 #: redistricting/templates/geography.html:96
 msgid "Over target"
-msgstr "Sobre el objetivo"
+msgstr ""
 
 #: redistricting/templates/basic_information.html:75
 #: redistricting/templates/geography.html:97
 msgid "Meets target"
-msgstr "Cumple con los objetivos"
+msgstr ""
 
 #: redistricting/templates/basic_information.html:76
 #: redistricting/templates/geography.html:98
 msgid "Under target"
-msgstr "En la meta"
+msgstr ""
 
 #: redistricting/templates/basic_information.html:77
 #: redistricting/templates/geography.html:99
 msgid "Far Under target"
-msgstr "Lejos en la meta"
+msgstr ""
 
 #: redistricting/templates/basic_information.html:81
 #: redistricting/templates/geography.html:52
 #: redistricting/templates/geography.html:103
-#: redistricting/templates/viewplan.html:945
+#: redistricting/templates/viewplan.html:946
 msgid "Contiguity"
-msgstr "Continuar"
+msgstr ""
 
 #: redistricting/templates/basic_information.html:83
 #: redistricting/templates/geography.html:105
 msgid "Contiguous"
-msgstr "Continuar"
+msgstr ""
 
 #: redistricting/templates/basic_information.html:84
 #: redistricting/templates/geography.html:106
 msgid "Non-contiguous"
-msgstr "No contiguos"
+msgstr ""
 
 #: redistricting/templates/communities.html:44
 #: redistricting/templates/community_demographics.html:44
 msgid "Community"
-msgstr "Comunidad"
+msgstr ""
 
 #: redistricting/templates/editplan.html:35
 msgid "Undo"
-msgstr "Deshacer"
+msgstr ""
 
 #: redistricting/templates/editplan.html:36
 msgid "Redo"
-msgstr "Rehacer"
+msgstr ""
 
 #: redistricting/templates/editplan.html:42
 msgid "Map Editing"
-msgstr "Edición de mapas"
+msgstr ""
 
 #: redistricting/templates/editplan.html:43
 msgid "Tools"
-msgstr "Instrumentos"
+msgstr ""
 
 #: redistricting/templates/editplan.html:53
-<<<<<<< HEAD
 #: redistricting/templates/editplan.html:106
-#: redistricting/templates/viewplan.html:433
-=======
+#: redistricting/templates/viewplan.html:434
+msgid "Pan"
+msgstr ""
+
+#: redistricting/templates/editplan.html:54
 #: redistricting/templates/editplan.html:107
->>>>>>> 133130aa
-msgid "Pan"
-msgstr "Pan"
+#: redistricting/templates/viewplan.html:435
+msgid "Click on a geounit to see its demographic info."
+msgstr ""
 
 #: redistricting/templates/editplan.html:54
-<<<<<<< HEAD
-#: redistricting/templates/editplan.html:107
-#: redistricting/templates/viewplan.html:434
-=======
-#: redistricting/templates/editplan.html:108
->>>>>>> 133130aa
-msgid "Click on a geounit to see its demographic info."
-msgstr "Haga clic sobre una geounit para ver su información demográfica."
-
-#: redistricting/templates/editplan.html:54
-<<<<<<< HEAD
 #: redistricting/templates/editplan.html:107
 #: redistricting/templates/editplan.html:111
-#: redistricting/templates/viewplan.html:434
-#: redistricting/templates/viewplan.html:437
-=======
-#: redistricting/templates/editplan.html:108
-#: redistricting/templates/editplan.html:112
->>>>>>> 133130aa
+#: redistricting/templates/viewplan.html:435
+#: redistricting/templates/viewplan.html:438
 msgid "Info"
-msgstr "Info"
+msgstr ""
 
 #: redistricting/templates/editplan.html:60
 #, python-format
@@ -771,35 +744,33 @@
 "Single %(body_member_long_label)s select; +Shift to select multiple "
 "%(body_members)s"
 msgstr ""
-"Solteros %(body_member_long_label)s seleccionado; + Mayús para seleccionar "
-"múltiples %(body_members)s"
 
 #: redistricting/templates/editplan.html:60
 msgid "Single"
-msgstr "Solo"
+msgstr ""
 
 #: redistricting/templates/editplan.html:60
 #: redistricting/templates/editplan.html:61
 #: redistricting/templates/editplan.html:62
-#: redistricting/templates/viewplan.html:921
+#: redistricting/templates/viewplan.html:922
 msgid "Select"
-msgstr "Seleccionar"
+msgstr ""
 
 #: redistricting/templates/editplan.html:61
 msgid "Select by rectangle"
-msgstr "Selección por rectángulo"
+msgstr ""
 
 #: redistricting/templates/editplan.html:61
 msgid "Rectangle"
-msgstr "Rectángulo"
+msgstr ""
 
 #: redistricting/templates/editplan.html:62
 msgid "Select by drawing a polygon"
-msgstr "Selección por dibujar un polígono"
+msgstr ""
 
 #: redistricting/templates/editplan.html:62
 msgid "Polygon"
-msgstr "Polígono"
+msgstr ""
 
 #: redistricting/templates/editplan.html:67
 #, python-format
@@ -807,16 +778,14 @@
 "Enable anchor mode, then select a %(body_member_long_label)s name to "
 "repeatedly assign areas to a %(body_member_long_label)s"
 msgstr ""
-"Permitir anchor mode, then select a %(body_member_long_label)s name to "
-"repeatedly assign areas to a %(body_member_long_label)s"
 
 #: redistricting/templates/editplan.html:67
 msgid "Anchor"
-msgstr "Ancla"
+msgstr ""
 
 #: redistricting/templates/editplan.html:69
 msgid "Assign to"
-msgstr "Asignar a"
+msgstr ""
 
 #: redistricting/templates/editplan.html:70
 #, python-format
@@ -824,16 +793,14 @@
 "Assign %(body_members)s currently selected on map by choosing a "
 "%(body_member_long_label)s name from drop down list"
 msgstr ""
-"Asignar %(body_members)s  seleccionado en el mapa de la elección de un  "
-"%(body_member_long_label)s  nombre de la lista desplegable"
 
 #: redistricting/templates/editplan.html:71
 msgid "Select One"
-msgstr "Seleccione uno"
+msgstr ""
 
 #: redistricting/templates/editplan.html:76
 msgid "New"
-msgstr "Nuevo"
+msgstr ""
 
 #: redistricting/templates/editplan.html:80
 #, python-format
@@ -841,100 +808,85 @@
 "Select areas on the map then drag them to into a %(body_member_long_label)s "
 "for reassignment"
 msgstr ""
-"Seleccionar las áreas en el mapa a continuación, arrástrelos a en un "
-"%(body_member_long_label)s  para la reasignación"
 
 #: redistricting/templates/editplan.html:80
 msgid "Click and<br/>Drag"
-msgstr "Haga clic y <br/> Arrastrar"
+msgstr ""
 
 #: redistricting/templates/editplan.html:86
 msgid "Perform automated resolution of minor unassigned geographies"
-msgstr "Realizar la resolución automatizada de menores geografías sin asignar"
+msgstr ""
 
 #: redistricting/templates/editplan.html:86
 msgid "Fix<br/>Unassigned"
-msgstr "Fijar <br/> Sin asignar"
+msgstr ""
+
+#: redistricting/templates/editplan.html:110
+#, python-format
+msgid "Click on a %(body_member_long_label)s to lock or unlock it."
+msgstr ""
+
+#: redistricting/templates/editplan.html:110
+msgid "Lock"
+msgstr ""
 
 #: redistricting/templates/editplan.html:111
 #, python-format
-msgid "Click on a %(body_member_long_label)s to lock or unlock it."
-msgstr ""
-"Haga clic en un %(body_member_long_label)s  para bloquear o desbloquear."
-
-#: redistricting/templates/editplan.html:111
-msgid "Lock"
-msgstr "Cerradura"
+msgid "Click on a %(body_member_long_label)s to see its ID."
+msgstr ""
 
 #: redistricting/templates/editplan.html:112
 #, python-format
-msgid "Click on a %(body_member_long_label)s to see its ID."
-msgstr "Haga clic en un %(body_member_long_label)s  para ver su ID."
+msgid "Unassign all the units in a %(body_member_long_label)s"
+msgstr ""
+
+#: redistricting/templates/editplan.html:112
+msgid "Unassign"
+msgstr ""
 
 #: redistricting/templates/editplan.html:113
 #, python-format
-msgid "Unassign all the units in a %(body_member_long_label)s"
-msgstr ""
-"Cancelar la asignación de todas las unidades en un "
-"%(body_member_long_label)s "
+msgid "Copy a %(body_member_long_label)s from another %(plan_text)s"
+msgstr ""
 
 #: redistricting/templates/editplan.html:113
-msgid "Unassign"
-msgstr "Desasignar"
-
-#: redistricting/templates/editplan.html:114
-#, python-format
-msgid "Copy a %(body_member_long_label)s from another %(plan_text)s"
-msgstr "Copia de un %(body_member_long_label)s  de otra %(plan_text)s "
-
-#: redistricting/templates/editplan.html:114
 msgid "Copy and</br>Paste"
-msgstr "Copia y </br> Pasta"
-
-<<<<<<< HEAD
+msgstr ""
+
 #: redistricting/templates/editplan.html:117
-#: redistricting/templates/viewplan.html:440
+#: redistricting/templates/viewplan.html:441
 msgid "Show<br/>Splits"
-msgstr "Mostrar <br/> Se divide"
+msgstr ""
 
 #: redistricting/templates/editplan.html:118
-#: redistricting/templates/viewplan.html:441
-=======
-#: redistricting/templates/editplan.html:118
-msgid "Show<br/>Splits"
-msgstr "Mostrar <br/> Se divide"
-
-#: redistricting/templates/editplan.html:119
->>>>>>> 133130aa
+#: redistricting/templates/viewplan.html:442
 msgid "Generate<br/>Splits Report"
-msgstr "Generar <br/> Divide Informe"
-
-#: redistricting/templates/editplan.html:124
+msgstr ""
+
+#: redistricting/templates/editplan.html:123
 msgid "Select Multi-<br/>Member Districts"
-msgstr "Seleccione Multi- <br/> Distritos miembro"
+msgstr ""
+
+#: redistricting/templates/editplan.html:137
+msgid "Submit Final Plan to Contest"
+msgstr ""
 
 #: redistricting/templates/editplan.html:138
-msgid "Submit Final Plan to Contest"
-msgstr "Presentar el Plan Final del Concurso"
-
-#: redistricting/templates/editplan.html:139
 msgid ""
 "You can submit your completed plan to be considered for the contest by "
 "filling out this form."
 msgstr ""
-"Usted puede presentar su plan completo para ser considerado para el concurso "
-"rellenando este formulario."
-
-#: redistricting/templates/editplan.html:140
-#: redistricting/templates/editplan.html:360
+
+#: redistricting/templates/editplan.html:139
+#: redistricting/templates/editplan.html:359
 msgid "Submit Final Plan"
-msgstr "Presentar Plan Final"
+msgstr ""
+
+#: redistricting/templates/editplan.html:145
+msgid "Share Plan With All Users"
+msgstr ""
 
 #: redistricting/templates/editplan.html:146
-msgid "Share Plan With All Users"
-msgstr "Plan de Acciones con todos los usuarios"
-
-#: redistricting/templates/editplan.html:147
 #, python-format
 msgid ""
 "By sharing a copy of your %(plan_text)s below, you are making your "
@@ -942,48 +894,42 @@
 "%(plan_text)s a unique name in order to share it. A copy of your current "
 "%(plan_text)s will be added to the \"Shared\" section of the plan chooser."
 msgstr ""
-"Mediante el intercambio de copy of your %(plan_text)s below, you are making "
-"your %(plan_text)s available to all other users in the system. Give your "
-"%(plan_text)s a unique name in order to share it. A copy of your current "
-"%(plan_text)s will be added to the \"Shared\" section of the plan chooser."
-
-#: redistricting/templates/editplan.html:149
+
+#: redistricting/templates/editplan.html:148
 #, python-format
 msgid "Name your shared %(plan_text)s"
-msgstr "El nombre de su compartido %(plan_text)s"
-
-#: redistricting/templates/editplan.html:151
+msgstr ""
+
+#: redistricting/templates/editplan.html:150
 msgid "Save and Share"
-msgstr "He leído la"
+msgstr ""
+
+#: redistricting/templates/editplan.html:154
+msgid "Congratulations!"
+msgstr ""
 
 #: redistricting/templates/editplan.html:155
-msgid "Congratulations!"
-msgstr "Documentación!"
-
-#: redistricting/templates/editplan.html:156
 #, python-format
 msgid ""
 "You have successfully shared your %(plan_text)s. You can share your "
 "%(plan_text)s with others by giving them this link:"
 msgstr ""
-"Ha compartido su %(plan_text)s . Puedes compartir tus %(plan_text)s  con los "
-"demás, dándoles el siguiente enlace:"
+
+#: redistricting/templates/editplan.html:157
+#, python-format
+msgid "Continue Editing Current %(plantext)s"
+msgstr ""
 
 #: redistricting/templates/editplan.html:158
 #, python-format
-msgid "Continue Editing Current %(plantext)s"
-msgstr "Continuar con la edición actual %(plantext)s "
-
-#: redistricting/templates/editplan.html:159
-#, python-format
 msgid "Select New %(plan_text)s to Edit"
-msgstr "Seleccione Nueva %(plan_text)s  para editar"
+msgstr ""
+
+#: redistricting/templates/editplan.html:166
+msgid "Verify and Submit Plan to Leaderboards"
+msgstr ""
 
 #: redistricting/templates/editplan.html:167
-msgid "Verify and Submit Plan to Leaderboards"
-msgstr "Verificar y presentar un plan de Líderes"
-
-#: redistricting/templates/editplan.html:168
 msgid ""
 "In order to be considered for placement on the leaderboards your plan must "
 "meet the criteria for creating a legal redistricitng plan. Keep in mind that "
@@ -991,58 +937,44 @@
 "\"unverified\" and you will need to re-verify it in order for it to again be "
 "considered for the leaderboards."
 msgstr ""
-"Con el fin de ser considerados para la colocación en las tablas de su plan "
-"debe cumplir los criterios para la creación de un plan de redistricitng "
-"legal. Tenga en cuenta que tan pronto como editar un plan de verificarse, se "
-"convertirá automáticamente en \"no verificada\" y tendrá que volver a "
-"verificar con el fin de que volverá a ser considerados para la clasificación."
-
-#: redistricting/templates/editplan.html:169
+
+#: redistricting/templates/editplan.html:168
 msgid ""
 "By verifying your plan, you are <em><strong>not</strong></em> sharing your "
 "plan with other users. Your plan title and user name will simply show up in "
 "the top ten lists (if your plan ranks in the top ten)."
 msgstr ""
-"Mediante la verificación de su plan, usted <strong><em>no</em></strong> está "
-"compartiendo su plan con otros usuarios. El título de su plan y el nombre de "
-"usuario simplemente se mostrará en el top ten listas (si su plan se "
-"encuentra entre los diez primeros)."
-
-#: redistricting/templates/editplan.html:171
+
+#: redistricting/templates/editplan.html:170
 msgid "How to verify and submit your plan:"
-msgstr "Cómo comprobar y presentar su plan:"
+msgstr ""
+
+#: redistricting/templates/editplan.html:172
+msgid "Click the \"Verify and Submit to Leaderboards\" button."
+msgstr ""
 
 #: redistricting/templates/editplan.html:173
-msgid "Click the \"Verify and Submit to Leaderboards\" button."
-msgstr "Haga clic en \"Verificar y someter a Marcadores\" botón."
+msgid "If verified, you will be taken to the Leaderboard page."
+msgstr ""
 
 #: redistricting/templates/editplan.html:174
-msgid "If verified, you will be taken to the Leaderboard page."
-msgstr "Si se verifica, se le llevará a la página de la tabla de posiciones."
-
-#: redistricting/templates/editplan.html:175
 msgid ""
 "Check the leaderboards to see if your plan ranks in any of the top ten score "
 "types."
 msgstr ""
-"Revise las tablas de clasificación para ver si su plan de filas en "
-"cualquiera de los tipos de puntuación de los diez primeros."
-
-#: redistricting/templates/editplan.html:179
+
+#: redistricting/templates/editplan.html:178
 msgid "Verify and Post Plan to Leaderboards"
-msgstr "Verificar y Publicar el Plan de Líderes"
-
-#: redistricting/templates/editplan.html:190
+msgstr ""
+
+#: redistricting/templates/editplan.html:189
 msgid ""
 "Choose communities to paste into your map. A map can contain any number of "
 "communities. If you would like to remove communities from your map, use the "
 "community unassign tool."
 msgstr ""
-"Elija las comunidades para pegarlo en su mapa. Un mapa puede contener "
-"cualquier número de comunidades. Si desea eliminar las comunidades de su "
-"mapa, usar la herramienta de anular la asignación de la comunidad."
-
-#: redistricting/templates/editplan.html:192
+
+#: redistricting/templates/editplan.html:191
 msgid ""
 "Choose districts to paste into your plan.  A plan has a maximum number of "
 "districts allowed by law.  If you would like to paste districts into a plan, "
@@ -1050,123 +982,103 @@
 "would like to remove districts from your plan, use the district unassign "
 "tool."
 msgstr ""
-"Elegir los distritos para pegar en su plan. Un plan tiene un número máximo "
-"de los distritos permitido por la ley. Si desea pegar los distritos en un "
-"plan, usted debe tener menor número de distritos en el plan de que el máximo "
-"permitido. Si desea eliminar los distritos de su plan, utilice la "
-"herramienta de anular la asignación del distrito."
-
-#: redistricting/templates/editplan.html:196
+
+#: redistricting/templates/editplan.html:195
 #, python-format
 msgid "1. Choose %(plantext)s"
-msgstr "1. Elija %(plantext)s "
-
-#: redistricting/templates/editplan.html:202
+msgstr ""
+
+#: redistricting/templates/editplan.html:201
 #, python-format
 msgid "2. Select %(bodymember)s to copy"
-msgstr "2. Seleccione %(bodymember)s  para copiar"
-
-#: redistricting/templates/editplan.html:209
+msgstr ""
+
+#: redistricting/templates/editplan.html:208
 #, python-format
 msgid "Click on a %(body_member_long_label)s's name to see a map"
-msgstr "Haga clic en un %(body_member_long_label)s's name to see a map"
-
-#: redistricting/templates/editplan.html:215
+msgstr ""
+
+#: redistricting/templates/editplan.html:214
 #, python-format
 msgid "3. Paste selected %(body_member_long_label)s into working %(plan_text)s"
 msgstr ""
-"3. Pega seleccionados %(body_member_long_label)s  en de trabajo %(plan_text)s"
-
-#: redistricting/templates/editplan.html:249
+
+#: redistricting/templates/editplan.html:248
 msgid ""
 "Click on a row to edit the number of members for the selected district. "
 "Press ENTER to complete editing a district."
 msgstr ""
-"Haga clic en una fila para editar el número de miembros de la zona "
-"seleccionada. Pulse ENTER para completar la edición de un distrito."
-
-#: redistricting/templates/editplan.html:253
+
+#: redistricting/templates/editplan.html:252
 msgid ""
 "When all desired edits are made, press the Save button to save all changes "
 "to the database."
 msgstr ""
-"Cuando todas las modificaciones que desee se realizan, pulse el botón "
-"Guardar para guardar todos los cambios a la base de datos."
+
+#: redistricting/templates/editplan.html:256
+msgid "Target # of representatives:"
+msgstr ""
 
 #: redistricting/templates/editplan.html:257
-msgid "Target # of representatives:"
-msgstr "# El objetivo de los representantes de:"
+msgid "Target # of multi-member districts:"
+msgstr ""
 
 #: redistricting/templates/editplan.html:258
-msgid "Target # of multi-member districts:"
-msgstr "# El objetivo de los distritos plurinominales:"
-
-#: redistricting/templates/editplan.html:259
 msgid "Target # of members per multi-member district:"
-msgstr "# El objetivo de los miembros por varios miembros de distrito:"
-
-#: redistricting/templates/editplan.html:262
+msgstr ""
+
+#: redistricting/templates/editplan.html:261
 msgid ""
 "Your plan currently has <span id=\"multi_num_reps\" class=\"multi_val\"></"
 "span> representatives."
 msgstr ""
-"Su plan tiene actualmente <span id=\"multi_num_reps\" class=\"multi_val\"></"
-"span> representantes."
-
-#: redistricting/templates/editplan.html:263
+
+#: redistricting/templates/editplan.html:262
 msgid ""
 "Your plan currently has <span id=\"multi_num_dists\" class=\"multi_val\"></"
 "span> multi-member districts."
 msgstr ""
-"Su plan tiene actualmente <span id=\"multi_num_dists\" class=\"multi_val\"></"
-"span> distritos plurinominales."
-
-<<<<<<< HEAD
+
 #: redistricting/templates/editplan.html:265
-#: redistricting/templates/viewplan.html:374
-=======
-#: redistricting/templates/editplan.html:266
->>>>>>> 133130aa
+#: redistricting/templates/viewplan.html:375
 msgid "Save"
-msgstr "Ahorrar"
-
-#: redistricting/templates/editplan.html:311 templates/account.html:47
+msgstr ""
+
+#: redistricting/templates/editplan.html:310 templates/account.html:47
 msgid "First Name"
-msgstr "Nombre"
-
-#: redistricting/templates/editplan.html:315 templates/account.html:54
+msgstr ""
+
+#: redistricting/templates/editplan.html:314 templates/account.html:54
 msgid "Last Name"
-msgstr "Apellido"
-
-#: redistricting/templates/editplan.html:319
+msgstr ""
+
+#: redistricting/templates/editplan.html:318
 msgid "Full Names of Team Members (if applicable)"
-msgstr "Nombres y apellidos de los miembros del equipo (si procede)"
-
-#: redistricting/templates/editplan.html:323
+msgstr ""
+
+#: redistricting/templates/editplan.html:322
 msgid "Team Name (if applicable)"
-msgstr "Nombre del equipo (si aplica)"
-
-#: redistricting/templates/editplan.html:327 templates/account.html:39
+msgstr ""
+
+#: redistricting/templates/editplan.html:326 templates/account.html:39
 msgid "Email Address"
-msgstr "Correo electrónico enviado"
-
-#: redistricting/templates/editplan.html:331
+msgstr ""
+
+#: redistricting/templates/editplan.html:330
 msgid "Street Address"
-msgstr "Dirección"
-
-#: redistricting/templates/editplan.html:335
+msgstr ""
+
+#: redistricting/templates/editplan.html:334
 msgid "Phone Number"
-msgstr "Número de teléfono"
-
-#: redistricting/templates/editplan.html:340
+msgstr ""
+
+#: redistricting/templates/editplan.html:339
 msgid ""
 "Values &ndash; tell us what values, considerations and trade-offs you made "
 "in your plan:"
 msgstr ""
-"Los valores &ndash; nos dicen cuáles son los valores, las consideraciones y "
-"compromisos que hizo en su plan:"
-
-#: redistricting/templates/editplan.html:350
+
+#: redistricting/templates/editplan.html:349
 msgid ""
 "\n"
 "                    By submitting a plan for consideration, you are agreeing "
@@ -1179,55 +1091,47 @@
 "feasible.\n"
 "                    "
 msgstr ""
-"\n"
-"Mediante la presentación de un plan para su examen, usted está de acuerdo "
-"para que el plan publicado en los medios de comunicación locales y puntos de "
-"venta presentadas al Ayuntamiento. A menos que usted solicite lo contrario, "
-"los socios del proyecto tratarán de incluir la atribución (su nombre o el "
-"nombre del equipo) para el plan siempre que sea posible."
-
-#: redistricting/templates/editplan.html:364 templates/account.html:92
+
+#: redistricting/templates/editplan.html:363 templates/account.html:92
 msgid "Indicates required field"
-msgstr "Indica el campo requerido"
+msgstr ""
+
+#: redistricting/templates/editplan.html:381
+msgid "Community Info"
+msgstr ""
 
 #: redistricting/templates/editplan.html:382
-msgid "Community Info"
-msgstr "Comunidad"
-
-#: redistricting/templates/editplan.html:383
 #: redistricting/templates/extra_demographics_congressional.html:3
 #: redistricting/templates/extra_demographics_state senate.html:3
 msgid "0"
-msgstr "0"
-
-#: redistricting/templates/editplan.html:387
+msgstr ""
+
+#: redistricting/templates/editplan.html:386
 msgid "1. Edit Community Label:"
-msgstr "1. Editar etiquetas de la comunidad:"
-
-#: redistricting/templates/editplan.html:394
+msgstr ""
+
+#: redistricting/templates/editplan.html:393
 msgid "2. Edit Community Type:"
-msgstr "2. Editar tipo de comunidad:"
-
-#: redistricting/templates/editplan.html:405
+msgstr ""
+
+#: redistricting/templates/editplan.html:404
 msgid "3. Comments:"
-msgstr "3. Comentarios:"
+msgstr ""
+
+#: redistricting/templates/editplan.html:412
+msgid "Oops!"
+msgstr ""
 
 #: redistricting/templates/editplan.html:413
-msgid "Oops!"
-msgstr "Oops!"
-
-#: redistricting/templates/editplan.html:414
 msgid "Sorry, your information could not be saved. Please try again later."
 msgstr ""
-"Lo sentimos, su información no se pudo guardar. Por favor, inténtelo de "
-"nuevo más tarde."
 
 #: redistricting/templates/error.email:15
 #: redistricting/templates/importedplan.email:16
 #: redistricting/templates/submitted.email:12
 #: templates/forgottenpassword.email:12
 msgid "Hello"
-msgstr "Hola"
+msgstr ""
 
 #: redistricting/templates/error.email:17
 msgid ""
@@ -1235,616 +1139,576 @@
 "into a plan. There are a few reasons why this might have happened. As best "
 "we can tell, your file failed to upload for the following reason:"
 msgstr ""
-"Pedimos disculpas por las molestias, pero el archivo cargado no se convirtió "
-"en un plan. Hay algunas razones por las que esto podría haber sucedido. Lo "
-"mejor que podemos decir, su archivo no se han cargado por las siguientes "
-"razones:"
 
 #: redistricting/templates/error.email:23
 msgid "If you correct this issue and upload your file again, we can try again."
 msgstr ""
-"Si corrige este problema y cargar el archivo de nuevo, podemos intentarlo de "
-"nuevo."
 
 #: redistricting/templates/error.email:25
 #: redistricting/templates/importedplan.email:28
 #: redistricting/templates/submitted.email:16
 #: templates/forgottenpassword.email:18
 msgid "Happy Redistricting!"
-msgstr "Redistribución de Distritos administrador del sitio"
+msgstr ""
 
 #: redistricting/templates/error.email:26
 #: redistricting/templates/importedplan.email:29
 #: redistricting/templates/submitted.email:17
 #: templates/forgottenpassword.email:19
 msgid "The Public Mapping Team"
-msgstr "Sobre el Proyecto de Mapeo Pública"
+msgstr ""
 
 #: redistricting/templates/extra_demographics_congressional.html:2
 #: redistricting/templates/extra_demographics_state senate.html:2
 msgid "Black VAP Majority (2000)"
-msgstr "Negro VAP Mayoría (2000)"
+msgstr ""
 
 #: redistricting/templates/extra_demographics_congressional.html:2
 msgid "1"
-msgstr "1"
+msgstr ""
 
 #: redistricting/templates/extra_demographics_congressional.html:3
 #: redistricting/templates/extra_demographics_state senate.html:3
 msgid "Hisp. VAP Majority (2000)"
-msgstr "Hisp. VAP Mayoría (2000)"
+msgstr ""
 
 #: redistricting/templates/extra_demographics_state senate.html:2
 msgid "5"
-msgstr "5"
+msgstr ""
 
 #: redistricting/templates/geography.html:86
 msgid "Sorry, there is no geographic data for this plan"
-msgstr "Lo sentimos, no hay datos demográficos correspondientes a este plan"
+msgstr ""
 
 #: redistricting/templates/importedplan.email:18
 msgid ""
 "Your plan was created successfully. You can view, edit, and share your new "
 "plan by logging in to District Builder, and pulling up the plan entitled"
 msgstr ""
-"Su plan se ha creado correctamente. Puede ver, editar y compartir su nuevo "
-"plan al iniciar sesión en Distrito Builder, y tirando hacia arriba el plan "
-"denominado"
 
 #: redistricting/templates/importedplan.email:21
 msgid "There were a few errors during import:"
-msgstr "Hubo algunos errores durante la importación:"
+msgstr ""
 
 #: redistricting/templates/leaderboard_panel_all.html:38
 msgid "Top"
-msgstr "Superior"
+msgstr ""
 
 #: redistricting/templates/leaderboard_panel_all.html:44
 #: redistricting/templates/leaderboard_panel_mine.html:42
 msgid "Rank"
-msgstr "Rango"
+msgstr ""
 
 #: redistricting/templates/leaderboard_panel_all.html:45
 #: redistricting/templates/leaderboard_panel_mine.html:43
 #: templates/account.html:11
 msgid "User Name"
-msgstr "Nombre de Usuario:"
+msgstr ""
 
 #: redistricting/templates/leaderboard_panel_all.html:46
 #: redistricting/templates/leaderboard_panel_mine.html:44
 msgid "Plan Name"
-msgstr "Apellido"
+msgstr ""
 
 #: redistricting/templates/leaderboard_panel_all.html:47
 #: redistricting/templates/leaderboard_panel_mine.html:45
 msgid "Score"
-msgstr "Puntuación"
+msgstr ""
 
 #: redistricting/templates/leaderboard_panel_mine.html:36
-#: redistricting/templates/viewplan.html:282
+#: redistricting/templates/viewplan.html:283
 msgid "My Plans"
-msgstr "Mis planes"
+msgstr ""
 
 #: redistricting/templates/plan_comments.html:10
 msgid "Edit"
-msgstr "Editar"
+msgstr ""
 
 #: redistricting/templates/plan_comments.html:12
 msgid "Type/s:"
-msgstr "Tipo / s:"
+msgstr ""
 
 #: redistricting/templates/plan_comments.html:26
 msgid "Comments:"
-msgstr "3. Comentarios:"
+msgstr ""
 
 #: redistricting/templates/plan_summary.html:39
 msgid "Score (Target)"
-msgstr "Puntuación (Meta)"
+msgstr ""
 
 #: redistricting/templates/plan_summary.html:39
 msgid "Districts"
-msgstr "Distritos"
+msgstr ""
 
 #: redistricting/templates/printplan.html:37
 #: redistricting/templates/viewplan.html:44
 msgid "Open Source District Mapping Tool"
-msgstr "Distrito de código abierto herramienta de mapeo"
+msgstr ""
 
 #: redistricting/templates/printplan.html:55
 msgid "Basemap:"
-msgstr "Mapa base:"
+msgstr ""
 
 #: redistricting/templates/printplan.html:55
 msgid "contributors"
-msgstr "contribuyentes"
+msgstr ""
 
 #: redistricting/templates/printplan.html:63
 msgid "Geography:"
-msgstr "Geografía:"
+msgstr ""
 
 #: redistricting/templates/printplan.html:75
 msgid "Districts:"
-msgstr "Distritos:"
+msgstr ""
 
 #: redistricting/templates/printplan.html:94
 #: redistricting/templates/printplan.html:97
 msgid "Author:"
-msgstr "Autor:"
+msgstr ""
 
 #: redistricting/templates/printplan.html:100
 msgid "Edited on:"
-msgstr "Editado en:"
+msgstr ""
 
 #: redistricting/templates/printplan.html:103
 msgid "Printed on:"
-msgstr "Impreso en"
+msgstr ""
 
 #: redistricting/templates/printplan.html:109
 msgid "Powered By DistrictBuilder"
-msgstr "Desarrollado por DistrictBuilder"
-
-#: redistricting/templates/printplan.html:111 templates/index.html:306
+msgstr ""
+
+#: redistricting/templates/printplan.html:111 templates/index.html:304
 msgid "A project of"
-msgstr "Un proyecto de"
+msgstr ""
 
 #: redistricting/templates/report_panel.html:71
 msgid "Average"
-msgstr "Promedio"
+msgstr ""
 
 #: redistricting/templates/split_report.html:30
 #, python-format
 msgid "Total Splits with %(other_name)s:"
-msgstr "Total de splits con %(other_name)s :"
+msgstr ""
 
 #: redistricting/templates/split_report.html:32
 msgid "indicates split"
-msgstr "indica división"
+msgstr ""
 
 #: redistricting/templates/split_report.html:51
 msgid "Total splits"
-msgstr "Número total de divisiones"
+msgstr ""
 
 #: redistricting/templates/split_report.html:53
 #, python-format
 msgid "of %(numgeographies)s"
-msgstr "de %(numgeographies)s "
+msgstr ""
 
 #: redistricting/templates/split_report.html:67
 msgid "Type Summary By District"
-msgstr "Resumen de tipos por el Distrito"
+msgstr ""
 
 #: redistricting/templates/split_report.html:69
 #: redistricting/templates/split_report.html:95
 msgid "Type"
-msgstr "Tipo"
+msgstr ""
 
 #: redistricting/templates/split_report.html:69
 msgid "Total By District"
-msgstr "Total por el Distrito"
+msgstr ""
 
 #: redistricting/templates/split_report.html:93
 #, python-format
 msgid "Type Summary for %(other_name)s"
-msgstr "Resumen de tipo %(other_name)s "
+msgstr ""
 
 #: redistricting/templates/split_report.html:95
 msgid "Total"
-msgstr "Total"
+msgstr ""
 
 #: redistricting/templates/submission.email:12
 msgid "user name"
-msgstr "nombre de usuario:"
+msgstr ""
 
 #: redistricting/templates/submission.email:13
 msgid "plan id"
-msgstr "identificación del plan de"
+msgstr ""
 
 #: redistricting/templates/submission.email:14
 msgid "plan version"
-msgstr "plan de versión"
+msgstr ""
 
 #: redistricting/templates/submission.email:15
 msgid "plan name"
-msgstr "apellido"
+msgstr ""
 
 #: redistricting/templates/submission.email:16
 msgid "legislative body"
-msgstr "seleccione cuerpo legislativo"
+msgstr ""
 
 #: redistricting/templates/submitted.email:14
 msgid "Your plan"
-msgstr "Su plan de"
+msgstr ""
 
 #: redistricting/templates/submitted.email:14
 msgid "has been successfully submitted. Thank you for your submission."
-msgstr "se ha enviado correctamente. Muchas gracias por su presentación."
-
-<<<<<<< HEAD
+msgstr ""
+
 #: redistricting/templates/viewplan.html:41
 msgid "Redistricting plan by DistrictBuilder"
-msgstr "Redistribución de Distritos plan DistrictBuilder"
+msgstr ""
 
 #: redistricting/templates/viewplan.html:42
 msgid ""
 "DistrictBuilder is web-based, open source software for collaborative "
 "redistricting."
 msgstr ""
-"DistrictBuilder está basado en web, software de código abierto para la "
-"redistribución de colaboración."
 
 #: redistricting/templates/viewplan.html:45
 msgid "Updated Plans from DistrictBuilder"
-msgstr "Los planes actualizados de DistrictBuilder"
+msgstr ""
 
 #: redistricting/templates/viewplan.html:46
 msgid "Recently Shared Plans from DistrictBuilder"
-msgstr "Planes recién compartidas por DistrictBuilder"
-
-#: redistricting/templates/viewplan.html:217
-#: redistricting/templates/viewplan.html:842
+msgstr ""
+
+#: redistricting/templates/viewplan.html:218
+#: redistricting/templates/viewplan.html:843
 msgid "Plan"
-msgstr "Plans"
-
-#: redistricting/templates/viewplan.html:218
+msgstr ""
+
+#: redistricting/templates/viewplan.html:219
 msgid "Draw"
-msgstr "Trazar"
-
-#: redistricting/templates/viewplan.html:218
+msgstr ""
+
+#: redistricting/templates/viewplan.html:219
 msgid "View"
-msgstr "Ver"
-
-#: redistricting/templates/viewplan.html:219
+msgstr ""
+
+#: redistricting/templates/viewplan.html:220
 msgid "Evaluate"
-msgstr "Evaluar"
-
-#: redistricting/templates/viewplan.html:220
+msgstr ""
+
+#: redistricting/templates/viewplan.html:221
 msgid "Share"
-msgstr "Compartir"
-
-#: redistricting/templates/viewplan.html:222
+msgstr ""
+
+#: redistricting/templates/viewplan.html:223
 msgid "Leaderboards"
-msgstr "Clasificación"
-
-#: redistricting/templates/viewplan.html:236 templates/index.html:152
+msgstr ""
+
+#: redistricting/templates/viewplan.html:237 templates/index.html:152
 msgid "Login"
-msgstr "Iniciar sesión"
-
-#: redistricting/templates/viewplan.html:244
+msgstr ""
+
+#: redistricting/templates/viewplan.html:245
 msgid "My Account"
-msgstr "Mi Cuenta"
-
-#: redistricting/templates/viewplan.html:245
+msgstr ""
+
+#: redistricting/templates/viewplan.html:246
 msgid "Logout"
-msgstr "Logout"
-
-#: redistricting/templates/viewplan.html:255
+msgstr ""
+
+#: redistricting/templates/viewplan.html:256
 msgid "Choose a Plan. Start Drawing."
-msgstr "Elegir un plan. Empezar a dibujar."
-
-#: redistricting/templates/viewplan.html:264
+msgstr ""
+
+#: redistricting/templates/viewplan.html:265
 msgid "Select District Layer"
-msgstr "Seleccione la capa de Distrito"
-
-#: redistricting/templates/viewplan.html:275
-#: redistricting/templates/viewplan.html:277
-#: redistricting/templates/viewplan.html:980
+msgstr ""
+
+#: redistricting/templates/viewplan.html:276
+#: redistricting/templates/viewplan.html:278
+#: redistricting/templates/viewplan.html:981
 msgid "Select Plan Type"
-msgstr "Seleccionar tipo de plan"
-
-#: redistricting/templates/viewplan.html:280
+msgstr ""
+
+#: redistricting/templates/viewplan.html:281
 msgid "Template"
-msgstr "Plantilla"
-
-#: redistricting/templates/viewplan.html:281
+msgstr ""
+
+#: redistricting/templates/viewplan.html:282
 msgid "Shared"
-msgstr "Compartido"
-
-#: redistricting/templates/viewplan.html:283
+msgstr ""
+
+#: redistricting/templates/viewplan.html:284
 msgid "Upload Plan"
-msgstr "Subir plan de"
-
-#: redistricting/templates/viewplan.html:290
-#: redistricting/templates/viewplan.html:292
+msgstr ""
+
+#: redistricting/templates/viewplan.html:291
+#: redistricting/templates/viewplan.html:293
 msgid "Select Plan"
-msgstr "Seleccione el plan"
-
-#: redistricting/templates/viewplan.html:294
+msgstr ""
+
+#: redistricting/templates/viewplan.html:295
 msgid "Search"
-msgstr "Búsqueda"
-
-#: redistricting/templates/viewplan.html:299
+msgstr ""
+
+#: redistricting/templates/viewplan.html:300
 msgid "Upload a District Index file:"
-msgstr "Subir un archivo Índice de Distrito:"
-
-#: redistricting/templates/viewplan.html:304
+msgstr ""
+
+#: redistricting/templates/viewplan.html:305
 msgid ""
 "You must choose a legislative body to which the new plan will be applied."
 msgstr ""
-"Usted debe elegir un órgano legislativo al que se aplica el nuevo plan."
-
-#: redistricting/templates/viewplan.html:307
+
+#: redistricting/templates/viewplan.html:308
 msgid "Select a body"
-msgstr "Seleccione un cuerpo"
-
-#: redistricting/templates/viewplan.html:322
+msgstr ""
+
+#: redistricting/templates/viewplan.html:323
 msgid ""
 "Please enter your email address so DistrictBuilder can send you a "
 "confirmation when your plan has been uploaded. Your email will not be saved "
 "or shared."
 msgstr ""
-"Por favor, introduzca su dirección de correo electrónico para "
-"DistrictBuilder le enviará una confirmación cuando el plan se ha cargado. Tu "
-"email no se guardará o compartido."
-
-#: redistricting/templates/viewplan.html:333
-#: redistricting/templates/viewplan.html:335
+
+#: redistricting/templates/viewplan.html:334
+#: redistricting/templates/viewplan.html:336
 msgid "Name Plan and Start Drawing:"
-msgstr "Nombre del Plan y empezar a dibujar:"
-
-#: redistricting/templates/viewplan.html:339
+msgstr ""
+
+#: redistricting/templates/viewplan.html:340
 msgid "Edit Selected Plan"
-msgstr "Editar Plan Seleccionado"
-
-#: redistricting/templates/viewplan.html:340
+msgstr ""
+
+#: redistricting/templates/viewplan.html:341
 msgid "Copy and Save Selected Plan"
-msgstr "Copiar y Guardar Plan Seleccionado"
-
-#: redistricting/templates/viewplan.html:345
+msgstr ""
+
+#: redistricting/templates/viewplan.html:346
 msgid "Start Drawing"
-msgstr "Empezar a dibujar"
-
-#: redistricting/templates/viewplan.html:352
+msgstr ""
+
+#: redistricting/templates/viewplan.html:353
 msgid "Plan Details"
-msgstr "Detalles del plan"
-
-#: redistricting/templates/viewplan.html:353
+msgstr ""
+
+#: redistricting/templates/viewplan.html:354
 msgid "User Name:"
-msgstr "Nombre de Usuario:"
-
-#: redistricting/templates/viewplan.html:356
+msgstr ""
+
+#: redistricting/templates/viewplan.html:357
 msgid "Plan Name:"
-msgstr "Nombre del Plan:"
-
-#: redistricting/templates/viewplan.html:359
+msgstr ""
+
+#: redistricting/templates/viewplan.html:360
 msgid "Description:"
-msgstr "Descripción:"
-
-#: redistricting/templates/viewplan.html:362
+msgstr ""
+
+#: redistricting/templates/viewplan.html:363
 msgid "# of Districts:"
-msgstr "# de distritos:"
-
-#: redistricting/templates/viewplan.html:365
+msgstr ""
+
+#: redistricting/templates/viewplan.html:366
 msgid "Shared:"
-msgstr "Compartido:"
-
-#: redistricting/templates/viewplan.html:368
+msgstr ""
+
+#: redistricting/templates/viewplan.html:369
 msgid "Last Modified:"
-msgstr "Última modificación:"
-
-#: redistricting/templates/viewplan.html:373
+msgstr ""
+
+#: redistricting/templates/viewplan.html:374
 msgid "Edit Details"
-msgstr "Editar los detalles"
-
-#: redistricting/templates/viewplan.html:375
+msgstr ""
+
+#: redistricting/templates/viewplan.html:376
 msgid "Cancel"
-msgstr "Cancelar"
-
-#: redistricting/templates/viewplan.html:389
+msgstr ""
+
+#: redistricting/templates/viewplan.html:390
 msgid "Set Map<br/>Layers"
-msgstr "Establecer capas<br/>de mapa"
-
-#: redistricting/templates/viewplan.html:392
+msgstr ""
+
+#: redistricting/templates/viewplan.html:393
 msgid "Export"
-msgstr "Exportación"
-
-#: redistricting/templates/viewplan.html:394
+msgstr ""
+
+#: redistricting/templates/viewplan.html:395
 msgid "Print"
-msgstr "Imprimir"
-
-#: redistricting/templates/viewplan.html:395
+msgstr ""
+
+#: redistricting/templates/viewplan.html:396
 msgid "Shape File"
-msgstr "Forma de archivo"
-
-#: redistricting/templates/viewplan.html:396
+msgstr ""
+
+#: redistricting/templates/viewplan.html:397
 msgid "Raw Data"
-msgstr "Los datos en bruto"
-
-#: redistricting/templates/viewplan.html:416
+msgstr ""
+
+#: redistricting/templates/viewplan.html:417
 msgid "Map Tools"
-msgstr "Instrumentos"
-
-#: redistricting/templates/viewplan.html:437
+msgstr ""
+
+#: redistricting/templates/viewplan.html:438
 msgid "Click on a district to see its ID."
-msgstr "Haga clic en un distrito  para ver su ID."
-
-#: redistricting/templates/viewplan.html:470
+msgstr ""
+
+#: redistricting/templates/viewplan.html:471
 msgid "Edit Stats"
-msgstr "Editar Estadísticas"
-
-#: redistricting/templates/viewplan.html:475
+msgstr ""
+
+#: redistricting/templates/viewplan.html:476
 msgid "Statistics"
-msgstr "Características"
-
-#: redistricting/templates/viewplan.html:482
+msgstr ""
+
+#: redistricting/templates/viewplan.html:483
 msgid "Loading Statistics..."
-msgstr "Estadísticas de carga..."
-
-#: redistricting/templates/viewplan.html:497
+msgstr ""
+
+#: redistricting/templates/viewplan.html:498
 msgid "Reference Layer:"
-msgstr "Capa de referencia:"
-
-#: redistricting/templates/viewplan.html:498
-#: redistricting/templates/viewplan.html:923
-#: redistricting/templates/viewplan.html:943
-#: redistricting/templates/viewplan.html:959
+msgstr ""
+
+#: redistricting/templates/viewplan.html:499
+#: redistricting/templates/viewplan.html:924
+#: redistricting/templates/viewplan.html:944
+#: redistricting/templates/viewplan.html:960
 msgid "None"
-msgstr "Nada"
-
-#: redistricting/templates/viewplan.html:520
+msgstr ""
+
+#: redistricting/templates/viewplan.html:521
 #, python-format
 msgid "Generate Splits Report for Current %(plan_text_title)s"
-msgstr "Generar el informe se corta %(plan_text_title)s actual"
-
-#: redistricting/templates/viewplan.html:522
+msgstr ""
+
+#: redistricting/templates/viewplan.html:523
 msgid "Select reference layer(s) for comparison."
-msgstr "Seleccionar la capa de referencia para la comparación."
-
-#: redistricting/templates/viewplan.html:534
+msgstr ""
+
+#: redistricting/templates/viewplan.html:535
 msgid "Advanced options"
-msgstr "Opciones avanzadas"
-
-#: redistricting/templates/viewplan.html:537
+msgstr ""
+
+#: redistricting/templates/viewplan.html:538
 msgid "Reverse splits detection"
-msgstr "Revertir la detección de dividir"
-
-#: redistricting/templates/viewplan.html:542
+msgstr ""
+
+#: redistricting/templates/viewplan.html:543
 msgid "Extended report: List all"
-msgstr "Informe completo: Una lista de todos"
-
-#: redistricting/templates/viewplan.html:544
+msgstr ""
+
+#: redistricting/templates/viewplan.html:545
 msgid "districts or communities contained within each district."
-msgstr "distritos o comunidades contenida dentro de cada distrito."
-
-#: redistricting/templates/viewplan.html:547
+msgstr ""
+
+#: redistricting/templates/viewplan.html:548
 msgid ""
 "(Choosing this option will significantly increase the amount of time it "
 "takes to generate the report.)"
 msgstr ""
-"(Al elegir esta opción aumentará de forma significativa la cantidad de "
-"tiempo que se necesita para generar el informe.)"
-
-#: redistricting/templates/viewplan.html:552
+
+#: redistricting/templates/viewplan.html:553
 msgid "Generate Report"
-msgstr "Generar<br/>el Informe"
-
-#: redistricting/templates/viewplan.html:556
+msgstr ""
+
+#: redistricting/templates/viewplan.html:557
 msgid "Splits Report"
-msgstr "Se Divide<br/>Informe"
-
-#: redistricting/templates/viewplan.html:558
+msgstr ""
+
+#: redistricting/templates/viewplan.html:559
 msgid "No report generated."
-msgstr "No hay informe generado."
-
-#: redistricting/templates/viewplan.html:584
+msgstr ""
+
+#: redistricting/templates/viewplan.html:585
 msgid "Map Legend"
-msgstr "Leyenda del mapa"
-
-#: redistricting/templates/viewplan.html:601
+msgstr ""
+
+#: redistricting/templates/viewplan.html:602
 msgid "Total Population"
-msgstr "Población"
-
-#: redistricting/templates/viewplan.html:625
+msgstr ""
+
+#: redistricting/templates/viewplan.html:626
 msgid "Far Over Target"
-msgstr "Mucho sobre el objetivo"
-
-#: redistricting/templates/viewplan.html:629
+msgstr ""
+
+#: redistricting/templates/viewplan.html:630
 msgid "Over Target"
-msgstr "Sobre el objetivo"
-
-#: redistricting/templates/viewplan.html:633
+msgstr ""
+
+#: redistricting/templates/viewplan.html:634
 msgid "Within Target"
-msgstr "Dentro del rango meta"
-
-#: redistricting/templates/viewplan.html:637
+msgstr ""
+
+#: redistricting/templates/viewplan.html:638
 msgid "Under Target"
-msgstr "En la meta"
-
-#: redistricting/templates/viewplan.html:641
+msgstr ""
+
+#: redistricting/templates/viewplan.html:642
 msgid "Far Under Target"
-msgstr "Lejos en la meta"
-
-#: redistricting/templates/viewplan.html:651
+msgstr ""
+
+#: redistricting/templates/viewplan.html:652
 msgid "Locked For Editing"
-msgstr "Bloqueado para su edición"
-
-#: redistricting/templates/viewplan.html:658
+msgstr ""
+
+#: redistricting/templates/viewplan.html:659
 msgid "Highlighted"
-msgstr "Destacó"
-
-#: redistricting/templates/viewplan.html:665
+msgstr ""
+
+#: redistricting/templates/viewplan.html:666
 msgid "Reference"
-msgstr "Referencia"
-
-#: redistricting/templates/viewplan.html:671
+msgstr ""
+
+#: redistricting/templates/viewplan.html:672
 msgid "reference"
-msgstr "referencia"
-
-#: redistricting/templates/viewplan.html:681
+msgstr ""
+
+#: redistricting/templates/viewplan.html:682
 msgid "Evaluate Statistics"
-msgstr "Evaluar las estadísticas"
-
-#: redistricting/templates/viewplan.html:687
+msgstr ""
+
+#: redistricting/templates/viewplan.html:688
 msgid ""
 "Select the plan statistics you'd like included in a comprehensive report on "
 "your redistricting plan.  After you've made your selections click \"Create "
 "and Preview Report\" to view the final report."
 msgstr ""
-"Seleccione el plan de las estadísticas que le gustaría incluir en un informe "
-"completo sobre su plan de redistribución de distritos. Una vez que haya "
-"hecho sus selecciones, haga clic en \"Crear y vista previa del informe\" "
-"para ver el informe final."
-
-#: redistricting/templates/viewplan.html:691
+
+#: redistricting/templates/viewplan.html:692
 msgid "Create and Preview Reports"
-msgstr "Crear y vista previa del informe"
-
-#: redistricting/templates/viewplan.html:695
+msgstr ""
+
+#: redistricting/templates/viewplan.html:696
 msgid "Please generate a report<br/>to preview statistics"
 msgstr ""
-"Por favor, generar<br/>un informe una vista<br/>previa de las estadísticas"
-
-#: redistricting/templates/viewplan.html:714
+
+#: redistricting/templates/viewplan.html:715
 msgid "Top Ranked Users' Plans"
-msgstr "Planes Inicio Usuarios Clasificado"
-
-#: redistricting/templates/viewplan.html:716
+msgstr ""
+
+#: redistricting/templates/viewplan.html:717
 msgid "My Ranked Plans"
-msgstr "Mis planes Clasificado"
-
-#: redistricting/templates/viewplan.html:741
-=======
-#: redistricting/templates/viewplan.html:484
-msgid "Edit Stats"
-msgstr "Editar Estadísticas"
-
-#: redistricting/templates/viewplan.html:737
-msgid "Top Ranked Users' Plans"
-msgstr "Planes Inicio Usuarios Clasificado"
-
-#: redistricting/templates/viewplan.html:739
-msgid "My Ranked Plans"
-msgstr "Mis planes Clasificado"
-
-#: redistricting/templates/viewplan.html:765
->>>>>>> 133130aa
+msgstr ""
+
+#: redistricting/templates/viewplan.html:742
 msgid "Select Legislative Body"
-msgstr "Seleccione Cuerpo Legislativo"
-
-#: redistricting/templates/viewplan.html:765
+msgstr ""
+
+#: redistricting/templates/viewplan.html:766
 #, python-format
 msgid "Share a %(plan_text_title)s"
-msgstr "Comparten una %(plan_text_title)s"
-
-#: redistricting/templates/viewplan.html:777
+msgstr ""
+
+#: redistricting/templates/viewplan.html:778
 msgid "This plan has been shared"
-msgstr "Este plan ha sido compartida"
-
-#: redistricting/templates/viewplan.html:778
+msgstr ""
+
+#: redistricting/templates/viewplan.html:779
 msgid ""
 "Anyone can view this plan by visiting the following URL in a web browser:"
 msgstr ""
-"Cualquier usuario puede ver este plan, visitando la siguiente URL en un "
-"navegador web:"
-
-#: redistricting/templates/viewplan.html:786 templates/index.html:124
+
+#: redistricting/templates/viewplan.html:787 templates/index.html:124
 msgid "Tweet"
-msgstr "Tweet"
-
-#: redistricting/templates/viewplan.html:807
+msgstr ""
+
+#: redistricting/templates/viewplan.html:808
 msgid "Plan File Export"
-msgstr "Plan de archivo de exportación"
-
-#: redistricting/templates/viewplan.html:808
+msgstr ""
+
+#: redistricting/templates/viewplan.html:809
 #, python-format
 msgid ""
 "\n"
@@ -1859,94 +1723,79 @@
 "                  of the %(plan_text)s using other GIS software.\n"
 "                  "
 msgstr ""
-"\n"
-"El archivo de índice %(bmlll)s es un archivo separado por comas, CSV "
-"(valores).\n"
-"Cada línea muestra el identificador único de los bloques de construcción de "
-"cada %(plan_text)s (por ejemplo, de barrio, los bloques censales, etc) y el "
-"distrito al que pertenece. este archivo se puede importar a su cuenta o "
-"cuenta de otra persona o utilizados en el análisis de la %(plan_text)s el "
-"uso de software SIG."
-
-#: redistricting/templates/viewplan.html:842
+
+#: redistricting/templates/viewplan.html:843
 msgid "Community Map"
-msgstr "Mapa de la Comunidad"
-
-#: redistricting/templates/viewplan.html:843
+msgstr ""
+
+#: redistricting/templates/viewplan.html:844
 msgid "Name:"
-msgstr "Nombre"
-
-#: redistricting/templates/viewplan.html:852
+msgstr ""
+
+#: redistricting/templates/viewplan.html:853
 msgid "Please select a plan"
-msgstr "Por favor, seleccione un plan de"
-
-#: redistricting/templates/viewplan.html:865
+msgstr ""
+
+#: redistricting/templates/viewplan.html:866
 msgid "Currently Viewing:"
-msgstr "Actualmente estas viendo:"
-
-#: redistricting/templates/viewplan.html:891
+msgstr ""
+
+#: redistricting/templates/viewplan.html:892
 msgid "Plan not saved"
-msgstr "Plan no se ha guardado"
-
-#: redistricting/templates/viewplan.html:896
+msgstr ""
+
 #: redistricting/templates/viewplan.html:897
 #: redistricting/templates/viewplan.html:898
+#: redistricting/templates/viewplan.html:899
 msgid "Please Wait"
-msgstr "Por favor espere ..."
-
-#: redistricting/templates/viewplan.html:896
-#, fuzzy, python-format
+msgstr ""
+
+#: redistricting/templates/viewplan.html:897
+#, python-format
 msgid "Please wait. New %(body_members)s are computed..."
 msgstr ""
-"Por favor, espere mientras que los nuevos %(body_members)s se calculan ..."
-
-#: redistricting/templates/viewplan.html:897
-#, fuzzy
+
+#: redistricting/templates/viewplan.html:898
 msgid "Please wait. Data is being retrieved..."
-msgstr "Por favor, espera mientras los datos se recuperan ..."
-
-#: redistricting/templates/viewplan.html:898
-#, fuzzy
+msgstr ""
+
+#: redistricting/templates/viewplan.html:899
 msgid "Please wait. Plan is being validated. This may take a few minutes."
 msgstr ""
-"Por favor, espere mientras que el plan se está validando. Este proceso puede "
-"tardar unos minutos."
-
-#: redistricting/templates/viewplan.html:921
+
+#: redistricting/templates/viewplan.html:922
 msgid "Thematic Map"
-msgstr "De mapas temáticos"
-
-#: redistricting/templates/viewplan.html:934
+msgstr ""
+
+#: redistricting/templates/viewplan.html:935
 msgid "Choose District Thematic Map"
-msgstr "Elija Distrito de mapas temáticos"
-
-#: redistricting/templates/viewplan.html:957
+msgstr ""
+
+#: redistricting/templates/viewplan.html:958
 msgid "Choose a Reference Layer"
-msgstr "Elegir una capa de referencia"
-
-#: redistricting/templates/viewplan.html:968
+msgstr ""
+
+#: redistricting/templates/viewplan.html:969
 msgid "Show Labels?"
-msgstr "Mostrar las etiquetas?"
-
-#: redistricting/templates/viewplan.html:971
+msgstr ""
+
+#: redistricting/templates/viewplan.html:972
 msgid "OR..."
-msgstr "O..."
-
-#: redistricting/templates/viewplan.html:973
+msgstr ""
+
+#: redistricting/templates/viewplan.html:974
 msgid "Choose a:<br/>legislative district or community map<br/>reference layer"
 msgstr ""
-"Elegir un<br/>distrito legislativo o mapa de la comunidad<br/>capa de "
-"referencia"
-
-#: redistricting/templates/viewplan.html:987
+
+#: redistricting/templates/viewplan.html:988
 msgid "Select Plan to Display as Reference Layer"
-msgstr "Seleccione el Plan para mostrar como capa de referencia"
-
-#: redistricting/templates/viewplan.html:992
+msgstr ""
+
+#: redistricting/templates/viewplan.html:993
 msgid "OK"
-msgstr "OK"
-
-#: redistricting/templates/viewplan.html:1030
+msgstr ""
+
+#: redistricting/templates/viewplan.html:1031
 msgid ""
 "You can select up to three statistics at once to display in \n"
 "        the sidebar. Each set of three statistics will be saved in the "
@@ -1954,461 +1803,398 @@
 "        for you to select or edit later. You may have up to three sets of \n"
 "        statistics saved."
 msgstr ""
-"Puede seleccionar hasta tres estadísticas a la vez que se mostrará en la "
-"barra lateral. Cada conjunto de tres estadísticas se guardan en el menú "
-"desplegable para seleccionar o modificar más adelante. Usted puede tener "
-"hasta tres series de estadísticas salvo."
-
-#: redistricting/templates/viewplan.html:1035
+
+#: redistricting/templates/viewplan.html:1036
 msgid "Select up to 3 statistics"
-msgstr "Seleccionar hasta 3 estadísticas"
-
-#: redistricting/templates/viewplan.html:1036
+msgstr ""
+
+#: redistricting/templates/viewplan.html:1037
 msgid "Clear Choices"
-msgstr "Las opciones claras"
-
-#: redistricting/templates/viewplan.html:1040
+msgstr ""
+
+#: redistricting/templates/viewplan.html:1041
 msgid "Name Statistics Set"
-msgstr "Estadísticas nombre Set"
-
-#: redistricting/templates/viewplan.html:1042
+msgstr ""
+
+#: redistricting/templates/viewplan.html:1043
 msgid "Save Set"
-msgstr "Ahorrar"
-
-#: redistricting/templates/viewplan.html:1045
+msgstr ""
+
+#: redistricting/templates/viewplan.html:1046
 msgid "... Or select a saved statistics set"
-msgstr "... O seleccionar un conjunto de estadísticas salvo"
+msgstr ""
 
 #: redistricting/templatetags/redistricting_extras.py:65
 msgid "zero"
-msgstr "cero"
+msgstr ""
 
 #: redistricting/templatetags/redistricting_extras.py:65
 msgid "one"
-msgstr "uno"
+msgstr ""
 
 #: redistricting/templatetags/redistricting_extras.py:65
 msgid "two"
-msgstr "dos"
+msgstr ""
 
 #: redistricting/templatetags/redistricting_extras.py:65
 msgid "three"
-msgstr "tres"
+msgstr ""
 
 #: redistricting/templatetags/redistricting_extras.py:65
 msgid "four"
-msgstr "cuatro"
+msgstr ""
 
 #: redistricting/templatetags/redistricting_extras.py:65
 msgid "five"
-msgstr "cinco"
+msgstr ""
 
 #: redistricting/templatetags/redistricting_extras.py:65
 msgid "six"
-msgstr "seis"
+msgstr ""
 
 #: redistricting/templatetags/redistricting_extras.py:65
 msgid "seven"
-msgstr "siete"
+msgstr ""
 
 #: redistricting/templatetags/redistricting_extras.py:65
 msgid "eight"
-msgstr "ocho"
+msgstr ""
 
 #: redistricting/templatetags/redistricting_extras.py:65
 msgid "nine"
-msgstr "nueve"
+msgstr ""
 
 #: redistricting/templatetags/redistricting_extras.py:66
 msgid "ten"
-msgstr "diez"
+msgstr ""
 
 #: redistricting/templatetags/redistricting_extras.py:66
 msgid "eleven"
-msgstr "once"
+msgstr ""
 
 #: redistricting/templatetags/redistricting_extras.py:66
 msgid "twelve"
-msgstr "doce"
+msgstr ""
 
 #: redistricting/templatetags/redistricting_extras.py:66
 msgid "thirteen"
-msgstr "trece"
+msgstr ""
 
 #: redistricting/templatetags/redistricting_extras.py:66
 msgid "fourteen"
-msgstr "catorce"
+msgstr ""
 
 #: redistricting/templatetags/redistricting_extras.py:66
 msgid "fifteen"
-msgstr "quince"
+msgstr ""
 
 #: redistricting/templatetags/redistricting_extras.py:66
 msgid "sixteen"
-msgstr "dieciséis"
+msgstr ""
 
 #: redistricting/templatetags/redistricting_extras.py:67
 msgid "seventeen"
-msgstr "diecisiete"
+msgstr ""
 
 #: redistricting/templatetags/redistricting_extras.py:67
 msgid "eighteen"
-msgstr "dieciocho"
+msgstr ""
 
 #: redistricting/templatetags/redistricting_extras.py:67
 msgid "nineteen"
-msgstr "diecinueve"
+msgstr ""
 
 #: redistricting/templatetags/redistricting_extras.py:67
 msgid "twenty"
-msgstr "veinte"
+msgstr ""
 
 #: templates/404.html:32 templates/404.html.py:35 templates/500.html:32
 #: templates/500.html.py:35
 msgid "Oops"
-msgstr "Oops."
+msgstr ""
 
 #: templates/404.html:36
 msgid ""
 "Sometimes bad things happen. I regret you were not able to find what you "
 "were looking for."
 msgstr ""
-"A veces suceden cosas malas. Lamento que no fueron capaces de encontrar lo "
-"que estabas buscando."
 
 #: templates/500.html:36
 msgid ""
 "Sometimes bad things happen. I regret any inconvenience this 500 error has "
 "caused you."
 msgstr ""
-"A veces suceden cosas malas. Lamento que no fueron capaces de encontrar lo "
-"que estabas buscando."
 
 #: templates/account.html:3
 msgid "Account Information"
-msgstr "Uso de la información"
+msgstr ""
 
 #: templates/account.html:6
 msgid "Sign Up For An Account"
-msgstr "Regístrese para obtener una cuenta"
+msgstr ""
 
 #: templates/account.html:18
 msgid ""
 "Please use a password of 8 or more characters. Include a number, a capital "
 "letter and a lower-case letter."
 msgstr ""
-"Por favor, use una contraseña de 8 o más caracteres. Incluya un número, una "
-"letra mayúscula y una letra minúscula."
 
 #: templates/account.html:21
 #: templates/admin/auth/user/change_password.orig.html:35
 msgid "Password"
-msgstr "Contraseña"
+msgstr ""
 
 #: templates/account.html:25
 msgid "Confirm Password"
-msgstr "Contraseña"
+msgstr ""
 
 #: templates/account.html:29
 msgid "Password Hint"
-msgstr "Contraseña"
+msgstr ""
 
 #: templates/account.html:36
 msgid "An email address is recommended to recover a forgotten password"
 msgstr ""
-"Una dirección de correo electrónico es recomendable para recuperar una "
-"contraseña olvidada"
 
 #: templates/account.html:44
 msgid ""
 "Sorry, that email address is already registered. Please use a different "
 "email address."
 msgstr ""
-"Lo sentimos, su dirección de correo electrónico ya está registrada. Por "
-"favor, use una dirección de correo electrónico diferentes."
 
 #: templates/account.html:61
 msgid "Organization"
-msgstr "Organización"
+msgstr ""
 
 #: templates/account.html:72
 msgid "I have read the "
-msgstr "He leído la"
-
-#: templates/account.html:72 templates/index.html:174
+msgstr ""
+
+#: templates/account.html:72 templates/index.html:173
 msgid "Terms of Use"
-msgstr "Términos de Uso"
+msgstr ""
 
 #: templates/account.html:86
 msgid "Update"
-msgstr "Actualización"
-
-#: templates/account.html:88 templates/index.html:164
+msgstr ""
+
+#: templates/account.html:88 templates/index.html:163
 msgid "Sign Up"
-msgstr "Regístrate"
+msgstr ""
 
 #: templates/forgottenpassword.email:14
 msgid ""
 "You requested a new password for the Public Mapping Project. Sorry for the "
 "inconvenience!  This is your new password"
 msgstr ""
-"Que ha solicitado una nueva contraseña para el Proyecto de Mapeo Pública. "
-"Disculpa las molestias! Esta es la nueva contraseña"
 
 #: templates/forgottenpassword.email:16
 msgid "Thank you for using the Public Mapping Project."
-msgstr "Sobre el Proyecto de Mapeo Pública"
+msgstr ""
 
 #: templates/index.html:39
 msgid "Welcome to DistrictBuilder"
-msgstr "Bienvenido a DistrictBuilder"
-
-#: templates/index.html:81
+msgstr ""
+
+#: templates/index.html:80
 msgid "DistrictBuilder"
-msgstr "DistrictBuilder"
-
-#: templates/index.html:90
+msgstr ""
+
+#: templates/index.html:89
 msgid "About"
-msgstr "Sobre"
-
-#: templates/index.html:93
+msgstr ""
+
+#: templates/index.html:92
 msgid "Support"
-msgstr "Apoyo"
-
-#: templates/index.html:108
+msgstr ""
+
+#: templates/index.html:107
 msgid "About the Public Mapping Project"
-msgstr "Sobre el Proyecto de Mapeo Pública"
+msgstr ""
+
+#: templates/index.html:109
+msgid "Frequently Asked Questions"
+msgstr ""
 
 #: templates/index.html:110
-msgid "Frequently Asked Questions"
-msgstr "Preguntas Más Frecuentes"
+msgid "Quick Start Guide"
+msgstr ""
 
 #: templates/index.html:111
-msgid "Quick Start Guide"
-msgstr "Guía de inicio rápido"
-
-#: templates/index.html:112
 msgid "Redistricting Resources"
-msgstr "Redistribución de Distritos administrador del sitio"
-
-#: templates/index.html:118
+msgstr ""
+
+#: templates/index.html:117
 msgid "NEW TO REDISTRICTING?"
-msgstr "NUEVOS DISTRITOS?"
-
-#: templates/index.html:118
+msgstr ""
+
+#: templates/index.html:117
 msgid "Take a Tour"
-msgstr "Date una vuelta"
-
-<<<<<<< HEAD
+msgstr ""
+
 #: templates/index.html:148
 msgid "Log In"
-msgstr "Acceder"
+msgstr ""
 
 #: templates/index.html:154
-=======
-#: templates/index.html:125
-msgid "Tweet"
-msgstr "Tweet"
-
-#: templates/index.html:149
-msgid "Log In"
-msgstr "Acceder"
-
-#: templates/index.html:153
-msgid "Login"
-msgstr "Iniciar sesión"
-
-#: templates/index.html:155
->>>>>>> 133130aa
 msgid "Forgot your password?"
-msgstr "Cambiar mi contraseña"
-
-#: templates/index.html:160
+msgstr ""
+
+#: templates/index.html:159
 msgid "Don't have an account?"
-msgstr "¿No tienes una cuenta?"
-
-#: templates/index.html:162
+msgstr ""
+
+#: templates/index.html:161
 msgid "To Draw Your Own Maps..."
-msgstr "Para dibujar tus propios mapas ..."
-
-#: templates/index.html:166
+msgstr ""
+
+#: templates/index.html:165
 msgid "To View Other Users' Maps..."
-msgstr "Para ver los mapas de otros usuarios ..."
-
-#: templates/index.html:169
+msgstr ""
+
+#: templates/index.html:168
 msgid "Enter as a guest"
-msgstr "Entrar como invitado"
-
-#: templates/index.html:186
+msgstr ""
+
+#: templates/index.html:185
 msgid "Get A Hint"
-msgstr "Obtener una pista"
-
-#: templates/index.html:188
+msgstr ""
+
+#: templates/index.html:187
 msgid ""
 "Enter your username to retrieve your password hint that you used when "
 "registering for an account."
 msgstr ""
-"Introduzca su nombre de usuario para recuperar su pista de la contraseña que "
-"utilizó al registrarse para una cuenta."
-
-#: templates/index.html:193
+
+#: templates/index.html:192
 msgid "Username"
-msgstr "Nombre de Usuario:"
-
-#: templates/index.html:197
+msgstr ""
+
+#: templates/index.html:196
 msgid "OR"
-msgstr "O"
-
-#: templates/index.html:199
+msgstr ""
+
+#: templates/index.html:198
 msgid "Reset Your Password"
-msgstr "Restablecer la contraseña"
-
-#: templates/index.html:201
+msgstr ""
+
+#: templates/index.html:200
 msgid ""
 "Enter your email address to reset your password if you have forgotten your "
 "username."
 msgstr ""
-"Introduzca su dirección de correo electrónico para restablecer su contraseña "
-"si ha olvidado su nombre de usuario."
-
-#: templates/index.html:206
+
+#: templates/index.html:205
 msgid "Email"
-msgstr "Email"
-
-#: templates/index.html:212
+msgstr ""
+
+#: templates/index.html:211
 msgid "Begin"
-msgstr "Comenzar"
+msgstr ""
+
+#: templates/index.html:215
+msgid "Here Is Your Hint"
+msgstr ""
 
 #: templates/index.html:216
-msgid "Here Is Your Hint"
-msgstr "Aquí está tu Sugerencia"
-
-#: templates/index.html:217
 msgid ""
 "If this helps you remember your password, you can close this dialog and log "
 "in."
 msgstr ""
-"Si esto le ayuda a recordar su contraseña, puede cerrar esta ventana y entrar"
-
-#: templates/index.html:221
+
+#: templates/index.html:220
 msgid ""
 "If you still can't recall your password, click on the 'Back' button, and "
 "enter your email address, so we can email your password to you."
 msgstr ""
-"Si usted todavía no puede recordar su contraseña, haga clic en el botón "
-"\"Atrás\", y escriba su dirección de correo electrónico, para que podamos "
-"enviar su contraseña."
+
+#: templates/index.html:224
+msgid "Email Sent"
+msgstr ""
 
 #: templates/index.html:225
-msgid "Email Sent"
-msgstr "Correo electrónico enviado"
-
-#: templates/index.html:226
 msgid ""
 "Your password has been emailed to you. You should receive your password in "
 "your inbox in the next few minutes."
 msgstr ""
-"Su contraseña ha sido enviada por correo electrónico. Usted debe recibir su "
-"contraseña en tu correo electrónico en los próximos minutos."
+
+#: templates/index.html:228
+msgid "Back"
+msgstr ""
 
 #: templates/index.html:229
-msgid "Back"
-msgstr "De nuevo"
-
-#: templates/index.html:230
 msgid "Close"
-msgstr "Cerca"
+msgstr ""
+
+#: templates/index.html:235
+msgid "Your account has too many sessions."
+msgstr ""
 
 #: templates/index.html:236
-msgid "Your account has too many sessions."
-msgstr "Su cuenta ha demasiadas sesiones."
-
-#: templates/index.html:237
 msgid "To use DistrictBuilder, you must do one of the following actions:"
 msgstr ""
-"Para utilizar DistrictBuilder, usted debe hacer una de las siguientes "
-"acciones:"
-
-#: templates/index.html:240
+
+#: templates/index.html:239
 msgid "Log in as a different user."
-msgstr "Inicie una sesión como un usuario diferente."
-
-#: templates/index.html:243
+msgstr ""
+
+#: templates/index.html:242
 msgid "Use the system as a guest."
-msgstr "Utilizar el sistema como un invitado."
-
-#: templates/index.html:248
+msgstr ""
+
+#: templates/index.html:247
 msgid "Force close the other user's session and log in again."
-msgstr "Fuerza de cerrar la sesión del otro usuario y conectarse de nuevo."
-
-#: templates/index.html:255
+msgstr ""
+
+#: templates/index.html:254
 msgid ""
 "The DistrictBuilder application has reached maximum capacity. Please try to "
 "use the application again shortly. We apologize for the inconvenience."
 msgstr ""
-"La aplicación DistrictBuilder ha alcanzado su capacidad máxima. Por favor, "
-"trate de usar la aplicación de nuevo en breve. Pedimos disculpas por las "
-"molestias."
-
-#: templates/index.html:258
+
+#: templates/index.html:257
 msgid ""
 "The following discloses our information gathering and dissemination "
 "practices; and terms of use for this web site."
 msgstr ""
-"La siguiente información revela nuestras prácticas de recopilación y "
-"difusión, y condiciones de uso de este sitio web."
-
-#: templates/index.html:259
+
+#: templates/index.html:258
 msgid "Information gathering"
-msgstr "La recopilación de información"
-
-#: templates/index.html:261
+msgstr ""
+
+#: templates/index.html:260
 msgid ""
 "Our web server software generates logfiles of the IP addresses of computers "
 "that access this web site and of what files they access."
 msgstr ""
-"Nuestro software de servidor web genera archivos de registro de las "
-"direcciones IP de los ordenadores que acceden a este sitio web y de qué "
-"archivos acceden."
-
-#: templates/index.html:262
+
+#: templates/index.html:261
 msgid ""
 "These web server logs are retained on a temporary basis and then deleted "
 "completely from our systems."
 msgstr ""
-"Estos registros del servidor web se mantienen de forma temporal y luego se "
-"elimina completamente de nuestros sistemas."
+
+#: templates/index.html:262
+msgid "We also may ask our visitors to provide information about themselves."
+msgstr ""
 
 #: templates/index.html:263
-msgid "We also may ask our visitors to provide information about themselves."
-msgstr ""
-"También podemos pedir a nuestros visitantes a proporcionar información sobre "
-"sí mismos."
-
-#: templates/index.html:264
 msgid "We may use cookies to maintain a user's identity between web sessions."
 msgstr ""
-"Podemos utilizar cookies para mantener la identidad de un usuario entre "
-"sesiones web."
+
+#: templates/index.html:265
+msgid "Contributor Terms"
+msgstr ""
 
 #: templates/index.html:266
-msgid "Contributor Terms"
-msgstr "Condiciones contribuyente"
-
-#: templates/index.html:267
 msgid ""
 "This site enables users to create districting maps and to comment on the "
 "maps of others.  By creating a map, a comment, or an account, you are "
 "agreeing to the following terms for any map, comment, data, or other content "
 "(collectively, 'Contents') you contribute to this site. "
 msgstr ""
-"Este sitio permite a los usuarios crear mapas de distritos y hacer "
-"comentarios sobre los mapas de los demás. Mediante la creación de un mapa, "
-"un comentario, o una cuenta, usted está de acuerdo con las siguientes "
-"condiciones para cualquiera de los mapas, comentarios, datos, o de otros "
-"contenidos (colectivamente, \"Contenido\") que contribuyen a este sitio."
-
-#: templates/index.html:268
+
+#: templates/index.html:267
 msgid ""
 "You hereby grant to us a worldwide, royalty-free, non-exclusive, perpetual, "
 "irrevocable license to do any act that is restricted by copyright over "
@@ -2420,33 +2206,19 @@
 "waive and/or agree not to assert against us or our licensees any moral "
 "rights that You may have in the Contents."
 msgstr ""
-"Por la presente, nos concede una licencia a nivel mundial, libre de "
-"regalías, no exclusiva, perpetua, irrevocable, para realizar cualquier acto "
-"que está limitado por los derechos de autor sobre cualquier cosa en el "
-"contenido, ya sea en el soporte original o cualquier otro. Estos derechos "
-"incluyen explícitamente el uso comercial, y no excluyen cualquier campo de "
-"actividad. Estos derechos incluyen, sin limitación, el derecho a "
-"sublicenciar la obra a través de múltiples niveles de sublicencias. En la "
-"medida permitida por las leyes locales y las convenciones de derechos de "
-"autor, usted también renuncia y / o se compromete a no hacer valer en contra "
-"de nosotros o nuestros licenciatarios a cualquier derecho moral que pueda "
-"tener en los Contenidos."
-
-#: templates/index.html:269
+
+#: templates/index.html:268
 msgid ""
 "We agree to make the Contents that you contribute and designate as &quot;"
 "published&quot; available under at least one of the following licenses: ODbL "
 "1.0; DbCL 1.0; CC-BY-SA 2.0; or another free and open license. "
 msgstr ""
-"Estamos de acuerdo en que el contenido que usted aporte y designar como "
-"\"publicado\", disponible en al menos una de las siguientes licencias: ODbL "
-"1,0; DbCL 1,0; CC-BY-SA 2.0, u otra licencia libre y abierta."
+
+#: templates/index.html:269
+msgid "Use of information"
+msgstr ""
 
 #: templates/index.html:270
-msgid "Use of information"
-msgstr "Uso de la información"
-
-#: templates/index.html:271
 msgid ""
 "We use third parties to provide processing functions on our site. When you "
 "register for  services, we may share information as necessary for the third "
@@ -2454,14 +2226,8 @@
 "ensure that these third parties are prohibited from using your personally "
 "identifiable information for any other purpose. "
 msgstr ""
-"Usamos a terceros para proporcionar funciones de procesamiento en nuestro "
-"sitio. Cuando usted se registra para los servicios, podemos compartir "
-"información cuando sea necesario para que el tercero para proporcionar esos "
-"servicios. Hacemos todos los esfuerzos comercialmente razonables para "
-"asegurar que estos terceros se les prohíbe utilizar su información "
-"personalmente identificable para ningún otro propósito."
-
-#: templates/index.html:272
+
+#: templates/index.html:271
 msgid ""
 "We use your IP address and files you access to help diagnose problems with "
 "our server and to administer our Web site by identifying (1) which parts of "
@@ -2470,29 +2236,16 @@
 "site content to user needs, and to generate aggregate statistical reports. "
 "At no time do we disclose site usage by individual visitors."
 msgstr ""
-"Utilizamos su dirección IP y los archivos que el acceso para ayudar a "
-"diagnosticar problemas con nuestro servidor y para administrar nuestro sitio "
-"Web mediante la identificación de (1) qué partes de nuestro sitio son más "
-"utilizados, y (2) que parte de nuestra audiencia proviene de diferentes "
-"zonas geográficas regiones. También utilizamos esta información para adaptar "
-"el contenido del sitio a las necesidades de los usuarios, y generar informes "
-"estadísticos agregados. En ningún momento de divulgar el uso del sitio por "
-"los visitantes individuales."
-
-#: templates/index.html:273
+
+#: templates/index.html:272
 msgid ""
 "We reserve the right to disclose your personally identifiable information as "
 "required by law and when we believe that disclosure is necessary to protect "
 "our rights and/or to comply with a judicial proceeding, court order or legal "
 "process served on the hosts. "
 msgstr ""
-"Nos reservamos el derecho de revelar su información de identificación "
-"personal requerido por la ley y cuando creamos que dicha divulgación es "
-"necesaria para proteger nuestros derechos y / o para cumplir con un "
-"procedimiento judicial, orden judicial o proceso legal realizado sobre los "
-"anfitriones."
-
-#: templates/index.html:274
+
+#: templates/index.html:273
 msgid ""
 "All maps created through the system, edits to those maps, and comments made "
 "on those maps are associated with an account id and a timestamp. These maps, "
@@ -2503,102 +2256,83 @@
 "selects the &quot;make my account information public&quot; settings in the "
 "users profile setting. "
 msgstr ""
-"Todos los mapas creados por el sistema, las modificaciones a los mapas, y "
-"las observaciones formuladas en esos mapas se asocian con un ID de cuenta y "
-"una marca de tiempo. Estos mapas, comentarios, la cuenta de Identificación y "
-"marcas de tiempo pueden ser puestos a disposición del público. Podemos usar "
-"esta información para generar informes estadísticos agregados. En ningún "
-"momento se reveló el nombre, correo electrónico u otra información asociada "
-"a las cuentas de usuarios individuales, a menos que la persona "
-"explícitamente se selecciona el \"hacer que mi cuenta la información pública"
-"\" ajustes en la configuración del perfil de los usuarios."
+
+#: templates/index.html:274
+msgid "Security"
+msgstr ""
 
 #: templates/index.html:275
-msgid "Security"
-msgstr "Seguridad"
-
-#: templates/index.html:276
 msgid ""
 "This site has security measures in place to protect the loss, misuse and "
 "alteration of the information under our control."
 msgstr ""
-"Este sitio tiene medidas de seguridad para proteger la pérdida, mal uso y "
-"alteración de la información bajo nuestro control."
+
+#: templates/index.html:276
+msgid "Contacting this web site"
+msgstr ""
 
 #: templates/index.html:277
-msgid "Contacting this web site"
-msgstr "Contacto con este sitio web"
-
-#: templates/index.html:278
 msgid ""
 "If you have any questions about this privacy statement, the practices of "
 "this site, or your dealings with this site, you can contact the support "
 "address at the host domain"
 msgstr ""
-"Si usted tiene alguna pregunta sobre esta declaración de privacidad, las "
-"prácticas de este sitio, o sus relaciones con este sitio, usted puede "
-"contactar a la dirección de soporte en el dominio del servidor"
-
-#: templates/index.html:278
+
+#: templates/index.html:277
 msgid ""
 "This web site may contain links to other web sites. We are not responsible "
 "for the privacy practices or the content of such web sites."
 msgstr ""
-"Este sitio web puede contener enlaces a otros sitios web. No nos hacemos "
-"responsables de las prácticas de privacidad o el contenido de dichos sitios "
-"web."
+
+#: templates/index.html:278
+msgid "Changes to this policy"
+msgstr ""
 
 #: templates/index.html:279
-msgid "Changes to this policy"
-msgstr "Cambios en esta política"
-
-#: templates/index.html:280
 msgid ""
 "An announcement of any changes to this policy will be posted on this page "
 "for  thirty days before any changes go into effect."
 msgstr ""
-"Un anuncio de cualquier cambio a esta política será publicada en esta página "
-"durante treinta días antes de que los cambios entren en efecto."
+
+#: templates/index.html:280
+msgid "Effective Date"
+msgstr ""
 
 #: templates/index.html:281
-msgid "Effective Date"
-msgstr "Fecha de vigencia"
-
-#: templates/index.html:282
 msgid "The effective date of this policy was May 2, 2011."
-msgstr "La fecha efectiva de esta política fue 02 de mayo 2011."
-
-#: templates/index.html:303
+msgstr ""
+
+#: templates/index.html:301
 msgid "Powered By District Builder"
-msgstr "Desarrollado por el Distrito Builder"
-
-#: templates/index.html:320
+msgstr ""
+
+#: templates/index.html:317
 msgid "We've designed the software to run on"
-msgstr "Hemos diseñado el software para funcionar en"
-
-#: templates/index.html:322
+msgstr ""
+
+#: templates/index.html:319
 msgid "a free web browser"
-msgstr "un navegador web gratuito"
+msgstr ""
 
 #: templates/admin/base_site.html:34
 msgid "Redistricting site admin"
-msgstr "Redistribución de Distritos administrador del sitio"
+msgstr ""
 
 #: templates/admin/base_site.html:37
 msgid "Redistricting administration"
-msgstr "Redistribución de la administración"
+msgstr ""
 
 #: templates/admin/login.orig.html:19
 msgid "Username:"
-msgstr "Nombre de Usuario:"
+msgstr ""
 
 #: templates/admin/login.orig.html:22
 msgid "Password:"
-msgstr "Contraseña:"
+msgstr ""
 
 #: templates/admin/login.orig.html:26
 msgid "Log in"
-msgstr "Acceder"
+msgstr ""
 
 #: templates/admin/auth/user/change_password.orig.html:11
 #: templates/admin/redistricting/subject/add_form.html:49
@@ -2606,46 +2340,44 @@
 #: templates/admin/redistricting/subject/upload_form.html:115
 #: templates/registration/password_change_form.orig.html:35
 msgid "Home"
-msgstr "Casa"
+msgstr ""
 
 #: templates/admin/auth/user/change_password.orig.html:15
 #: templates/admin/auth/user/change_password.orig.html:48
 #: templates/registration/password_change_form.orig.html:34
 msgid "Change password"
-msgstr "Cambiar la contraseña"
+msgstr ""
 
 #: templates/admin/auth/user/change_password.orig.html:24
 #: templates/registration/password_change_form.orig.html:45
 msgid "Please correct the error below."
 msgid_plural "Please correct the errors below."
-msgstr[0] "Please correct the error below."
-msgstr[1] "Please correct the error below."
+msgstr[0] ""
+msgstr[1] ""
 
 #: templates/admin/auth/user/change_password.orig.html:28
 #, python-format
 msgid "Enter a new password for the user <strong>%(username)s</strong>."
 msgstr ""
-"Introducir una nueva contraseña para el usuario <strong>%(username)s</"
-"strong>."
 
 #: templates/admin/auth/user/change_password.orig.html:41
 #: templates/registration/password_change_form.orig.html:67
 msgid "Password (again)"
-msgstr "Contraseña (otra vez)"
+msgstr ""
 
 #: templates/admin/auth/user/change_password.orig.html:42
 msgid "Enter the same password as above, for verification."
-msgstr "Introducir la misma contraseña que el anterior, para su verificación."
+msgstr ""
 
 #: templates/admin/redistricting/subject/add_form.html:33
 #: templates/admin/redistricting/subject/add_form.html:56
 msgid "Download Subject template"
-msgstr "Descargar plantilla de sujeción"
+msgstr ""
 
 #: templates/admin/redistricting/subject/add_form.html:52
 #: templates/admin/redistricting/subject/upload_form.html:118
 msgid "Add"
-msgstr "Añadir"
+msgstr ""
 
 #: templates/admin/redistricting/subject/add_form.html:60
 #: templates/admin/redistricting/subject/upload_form.html:126
@@ -2654,64 +2386,59 @@
 "application. For this reason, adding a Subject requires a few extra steps. "
 "The following forms will walk you through the process of:"
 msgstr ""
-"Un tema en el DistrictBuilder tiene relaciones con muchos objetos en la "
-"aplicación. Por esta razón, la adición de un tema requiere algunos pasos "
-"adicionales. Las formas siguientes le guiarán en el proceso de:"
 
 #: templates/admin/redistricting/subject/add_form.html:62
 #: templates/admin/redistricting/subject/upload_form.html:128
 msgid "Downloading a Subject template file (CSV)"
-msgstr "Descargar plantilla de sujeción"
+msgstr ""
 
 #: templates/admin/redistricting/subject/add_form.html:63
 #: templates/admin/redistricting/subject/upload_form.html:129
 msgid "Uploading a complete Subject file (CSV)"
-msgstr "Cargar un archivo de reserva completa (CSV)"
+msgstr ""
 
 #: templates/admin/redistricting/subject/add_form.html:64
 msgid "Verifying the upload Subject file."
-msgstr "Verificar el archivo de reserva de carga."
+msgstr ""
 
 #: templates/admin/redistricting/subject/add_form.html:65
 #: templates/admin/redistricting/subject/upload_form.html:131
 msgid "Configuring the settings for the uploaded Subject."
-msgstr "Configuración de los ajustes de la reserva cargado."
+msgstr ""
 
 #: templates/admin/redistricting/subject/add_form.html:67
 msgid "1. Download a Subject template file"
-msgstr "1. Descargar plantilla de sujeción"
+msgstr ""
 
 #: templates/admin/redistricting/subject/add_form.html:68
 msgid ""
 "Please click on the following link, and save the contents of that file on "
 "your local filesystem:"
 msgstr ""
-"Por favor haga click en el siguiente enlace y guardar el contenido de ese "
-"archivo en el sistema de archivos local:"
 
 #: templates/admin/redistricting/subject/add_form.html:69
 msgid "Subject template CSV"
-msgstr "Cargar plantilla de reserva"
+msgstr ""
 
 #: templates/admin/redistricting/subject/add_form.html:71
 #: templates/admin/redistricting/subject/delete_selected_confirmation.html:83
 #: templates/admin/redistricting/subject/upload_form.html:68
 msgid "Continue"
-msgstr "Continuar"
+msgstr ""
 
 #: templates/admin/redistricting/subject/delete_selected_confirmation.html:34
 #: templates/admin/redistricting/subject/delete_selected_confirmation.html:44
 msgid "Are you sure?"
-msgstr "¿Está seguro?"
+msgstr ""
 
 #: templates/admin/redistricting/subject/delete_selected_confirmation.html:34
 #: templates/admin/redistricting/subject/delete_selected_confirmation.html:44
 msgid "WARNING"
-msgstr "ADVERTENCIA"
+msgstr ""
 
 #: templates/admin/redistricting/subject/delete_selected_confirmation.html:40
 msgid "Delete multiple objects"
-msgstr "Eliminar varios objetos"
+msgstr ""
 
 #: templates/admin/redistricting/subject/delete_selected_confirmation.html:47
 #, python-format
@@ -2719,24 +2446,22 @@
 "Are you sure you want to delete the selected %(object_name)s objects? All of "
 "the following objects and their related items will be deleted:"
 msgstr ""
-"¿Está seguro que desea eliminar el seleccionado %(object_name)s objetos? "
-"Todos los siguientes objetos y sus elementos relacionadas se eliminarán:"
 
 #: templates/admin/redistricting/subject/delete_selected_confirmation.html:52
 msgid "characteristics"
-msgstr "características"
+msgstr ""
 
 #: templates/admin/redistricting/subject/delete_selected_confirmation.html:53
 msgid "computed characteristics"
-msgstr "calcula las características"
+msgstr ""
 
 #: templates/admin/redistricting/subject/delete_selected_confirmation.html:54
 msgid "related subject(s)"
-msgstr "tema relacionado (s)"
+msgstr ""
 
 #: templates/admin/redistricting/subject/delete_selected_confirmation.html:65
 msgid "Yes, I'm sure"
-msgstr "Sí, estoy seguro"
+msgstr ""
 
 #: templates/admin/redistricting/subject/delete_selected_confirmation.html:69
 #, python-format
@@ -2745,14 +2470,11 @@
 "Please carefully read the following notice regarding the removal of "
 "%(object_name)s objects:"
 msgstr ""
-"Eliminar el seleccionado %(object_name)s objetos se debe hacer con mucho "
-"cuidado! Por favor, lea detenidamente el siguiente aviso sobre la "
-"eliminación de %(object_name)s  objetos:"
 
 #: templates/admin/redistricting/subject/delete_selected_confirmation.html:71
 #, python-format
 msgid "Deleting a %(object_name)s is irreversible."
-msgstr "Eliminación de un %(object_name)s  es irreversible."
+msgstr ""
 
 #: templates/admin/redistricting/subject/delete_selected_confirmation.html:72
 #, python-format
@@ -2760,8 +2482,6 @@
 "Deleting a %(object_name)s must <em>NOT</em> occur when regular users are "
 "editing plans."
 msgstr ""
-"Eliminación de un %(object_name)s  <em>no puede aparecer</em> cuando los "
-"usuarios regulares de edición de planes."
 
 #: templates/admin/redistricting/subject/delete_selected_confirmation.html:73
 #, python-format
@@ -2769,8 +2489,6 @@
 "All references to the %(object_name)s in the application configuration must "
 "be removed."
 msgstr ""
-"Todas las referencias a la %(object_name)s  en la configuración de la "
-"aplicación debe ser eliminado."
 
 #: templates/admin/redistricting/subject/delete_selected_confirmation.html:74
 #, python-format
@@ -2778,9 +2496,6 @@
 "The process of deleting a %(object_name)s takes a significant amount of "
 "time, and may not be interrupted once it has been started."
 msgstr ""
-"El proceso de borrado de un %(object_name)s  tiene una cantidad "
-"significativa de tiempo, y no puede ser interrumpida una vez que se ha "
-"iniciado."
 
 #: templates/admin/redistricting/subject/delete_selected_confirmation.html:82
 #, python-format
@@ -2788,55 +2503,46 @@
 "I understand that the deletion of a %(object_name)s is an irreversible "
 "operation."
 msgstr ""
-"Entiendo que la supresión de un %(object_name)s  es una operación "
-"irreversible."
 
 #: templates/admin/redistricting/subject/upload_form.html:33
 #: templates/admin/redistricting/subject/upload_form.html:122
 msgid "Upload Subject template"
-msgstr "Cargar plantilla de reserva"
+msgstr ""
 
 #: templates/admin/redistricting/subject/upload_form.html:66
 msgid ""
 "Subject ingest successful! Press \"Continue\" to edit the Subject details."
 msgstr ""
-"Asunto ingerir un éxito! Pulse el botón \"Continuar\" para editar los datos "
-"del paciente."
 
 #: templates/admin/redistricting/subject/upload_form.html:75
 msgid "Sorry! This processing step failed with the following error message: "
 msgstr ""
-"¡Lo siento! Este paso del proceso ha fallado con el siguiente mensaje de "
-"error:"
 
 #: templates/admin/redistricting/subject/upload_form.html:77
 msgid "Retry"
-msgstr "Vuelva a intentar"
+msgstr ""
 
 #: templates/admin/redistricting/subject/upload_form.html:85
 msgid "Could not retrieve task status."
-msgstr "No se pudo recuperar el estado de tarea."
+msgstr ""
 
 #: templates/admin/redistricting/subject/upload_form.html:130
 msgid "Verifying the uploaded Subject file."
-msgstr "Configuración de los ajustes de la reserva cargado."
+msgstr ""
 
 #: templates/admin/redistricting/subject/upload_form.html:134
 msgid "2. Uploading a complete Subject file"
-msgstr "2. Cargar un archivo de reserva completa (CSV)"
+msgstr ""
 
 #: templates/admin/redistricting/subject/upload_form.html:135
 msgid ""
 "Using the file field below, please select the populated Subject template "
 "file, and upload the Subject template file with the 'Upload' button below."
 msgstr ""
-"Utilizando el campo de archivo abajo, por favor seleccione el archivo de "
-"plantilla de sujeción de población, y cargar el archivo de plantilla de "
-"sujeción con el botón 'Subir' a continuación."
 
 #: templates/admin/redistricting/subject/upload_form.html:138
 msgid "3. Verifying the uploaded Subject file"
-msgstr "3. Verificación de la subida de archivos Tema"
+msgstr ""
 
 #: templates/admin/redistricting/subject/upload_form.html:139
 msgid ""
@@ -2844,72 +2550,57 @@
 "alignment with the currently loaded data. This may take up to 15 minutes, so "
 "please wait until the process completes before leaving this page."
 msgstr ""
-"Por favor espere mientras el archivo Asunto subida se comprueba la "
-"coherencia y la alineación con los datos cargados. Esto puede tomar hasta 15 "
-"minutos, así que por favor espere hasta que el proceso se complete antes de "
-"salir de esta página."
 
 #: templates/admin/redistricting/subject/upload_form.html:142
 msgid "4. Configuring the settings for the uploaded Subject"
-msgstr "4. Configuración de los ajustes de la reserva cargado."
+msgstr ""
 
 #: templates/admin/redistricting/subject/upload_form.html:143
 msgid ""
 "The verification steps are complete, you may proceed to the Subject change "
 "form to complete filling in the Subject details."
 msgstr ""
-"Los pasos de verificación completa, puede proceder a la forma de cambio de "
-"reserva de completar el llenado de los datos del paciente."
 
 #: templates/admin/redistricting/subject/upload_form.html:152
 msgid "Verifying counts of uploaded subjects..."
-msgstr "Cuenta la verificación de los temas subidos ..."
+msgstr ""
 
 #: templates/admin/redistricting/subject/upload_form.html:154
 msgid "Please Wait ..."
-msgstr "Por favor espere ..."
+msgstr ""
 
 #: templates/admin/redistricting/subject/upload_form.html:156
 msgid "Upload"
-msgstr "Subir"
+msgstr ""
 
 #: templates/registration/password_change_form.orig.html:34
 msgid "Documentation"
-msgstr "Documentación"
+msgstr ""
 
 #: templates/registration/password_change_form.orig.html:34
 msgid "Log out"
-msgstr "Salir"
+msgstr ""
 
 #: templates/registration/password_change_form.orig.html:35
 #: templates/registration/password_change_form.orig.html:37
 #: templates/registration/password_change_form.orig.html:49
 msgid "Password change"
-msgstr "Cambio de contraseña"
+msgstr ""
 
 #: templates/registration/password_change_form.orig.html:51
 msgid ""
 "Please enter your old password, for security's sake, and then enter your new "
 "password twice so we can verify you typed it in correctly."
 msgstr ""
-"Por favor, introduzca su antigua contraseña, por el bien de la seguridad, y "
-"luego ingrese su nueva contraseña dos veces para que podamos verificar que "
-"está escrita correctamente."
 
 #: templates/registration/password_change_form.orig.html:57
 msgid "Old password"
-msgstr "Contraseña antigua"
+msgstr ""
 
 #: templates/registration/password_change_form.orig.html:62
 msgid "New password"
-msgstr "Una nueva contraseña"
+msgstr ""
 
 #: templates/registration/password_change_form.orig.html:73
 msgid "Change my password"
-msgstr "Cambiar mi contraseña"
-
-#~ msgid "District Builder"
-#~ msgstr "DistrictBuilder"
-
-#~ msgid "Get PDF"
-#~ msgstr "Obtener PDF"+msgstr ""